"""
    YEPCord: Free open source selfhostable fully discord-compatible chat
    Copyright (C) 2022-2023 RuslanUC

    This program is free software: you can redistribute it and/or modify
    it under the terms of the GNU Affero General Public License as published
    by the Free Software Foundation, either version 3 of the License, or
    (at your option) any later version.

    This program is distributed in the hope that it will be useful,
    but WITHOUT ANY WARRANTY; without even the implied warranty of
    MERCHANTABILITY or FITNESS FOR A PARTICULAR PURPOSE.  See the
    GNU Affero General Public License for more details.

    You should have received a copy of the GNU Affero General Public License
    along with this program.  If not, see <https://www.gnu.org/licenses/>.
"""

from __future__ import annotations

from json import dumps as jdumps
from typing import Optional

from .events import *
from .presences import Presences, Presence
from .utils import require_auth, get_token_type, TokenType
from ..yepcord.core import Core
from ..yepcord.ctx import getCore
from ..yepcord.enums import GatewayOp
from ..yepcord.models import Session, User, UserSettings, Bot
from ..yepcord.mq_broker import getBroker


class GatewayClient:
    def __init__(self, ws, gateway: Gateway):
        self.ws = ws
        self.gateway = gateway
        self.seq = 0
        self.sid = hex(Snowflake.makeId())[2:]
        self._connected = True

        self.z = getattr(ws, "zlib", None)
        self.id = self.user_id = None
        self.is_bot = False
        self.cached_presence: Optional[Presence] = None

    @property
    def connected(self):
        return getattr(self.ws, "ws_connected", False)

    async def send(self, data: dict):
        self.seq += 1
        data["s"] = self.seq
        if self.z:
            return await self.ws.send(self.compress(data))
        await self.ws.send_json(data)

    async def esend(self, event):
        await self.send(await event.json())

    def compress(self, json: dict):
        return self.z(jdumps(json).encode("utf8"))

    def replace(self, ws):
        self.ws = ws
        self.z = getattr(ws, "zlib", None)
        self._connected = True

    async def handle_IDENTIFY(self, data: dict) -> None:
        if self.user_id is not None:
            return await self.ws.close(4005)
        if not (token := data.get("token")) or (token_type := get_token_type(token)) is None:
            return await self.ws.close(4004)
<<<<<<< HEAD

        S = Session if token_type == TokenType.USER else Bot
        if (session := await S.from_token(token)) is None:
=======
        ex_sess = Session.extract_token(token)
        session: Session = await (Session.get_or_none(user__id=ex_sess[0], id=ex_sess[1], signature=ex_sess[2])
                                  .select_related("user"))
        if session is None:
>>>>>>> d2da2d5f
            return await self.ws.close(4004)

        self.id = self.user_id = session.user.id
        self.is_bot = session.user.is_bot

        settings = await session.user.settings
        self.cached_presence = await self.gateway.presences.get(self.user_id) or self.cached_presence
        if self.cached_presence is None:
            self.cached_presence = Presence(self.user_id, settings.status, settings.custom_status, [])

        await self.gateway.authenticated(self, self.cached_presence)
        await self.esend(ReadyEvent(session.user, self, getCore()))
        if not session.user.is_bot:
            guild_ids = [guild.id for guild in await getCore().getUserGuilds(session.user)]
            await self.esend(ReadySupplementalEvent(await self.gateway.getFriendsPresences(self.user_id), guild_ids))

    @require_auth
    async def handle_RESUME(self, data: dict, new_client: GatewayClient) -> None:
        if self.connected:
            await new_client.send({"op": GatewayOp.INV_SESSION})
            await new_client.send({"op": GatewayOp.RECONNECT})
            return await new_client.ws.close(4009)
        if not (token := data.get("token")) or (token_type := get_token_type(token)) is None:
            return await new_client.ws.close(4004)

<<<<<<< HEAD
        S = Session if token_type == TokenType.USER else Bot
        if (session := await S.from_token(token)) is None or self.user_id.id != session.user.id:
            return await self.ws.close(4004)
=======
        ex_sess = Session.extract_token(token)
        session = await (Session.get_or_none(user__id=ex_sess[0], id=ex_sess[1], signature=ex_sess[2])
                         .select_related("user"))
        if session is None or self.user_id.id != session.user.id:
            return await new_client.ws.close(4004)
>>>>>>> d2da2d5f

        new_client.user_id = new_client.id = self.user_id
        new_client.cached_presence = self.cached_presence
        new_client.seq = self.seq
        new_client.sid = self.sid

        self.gateway.remove_client(self)
        await self.gateway.authenticated(new_client, new_client.cached_presence)

        await new_client.send({"op": GatewayOp.DISPATCH, "t": "READY"})

    async def handle_HEARTBEAT(self, data: None) -> None:
        await self.send({"op": GatewayOp.HEARTBEAT_ACK, "t": None, "d": None})
        await self.gateway.presences.set_or_refresh(self.user_id, self.cached_presence)

    @require_auth
    async def handle_STATUS(self, data: dict) -> None:
        self.cached_presence = await self.gateway.presences.get(self.user_id) or self.cached_presence
        if self.cached_presence is None:
            settings = await UserSettings.get(id=self.user_id)
            self.cached_presence = Presence(self.user_id, settings.status, settings.custom_status, [])

        presence = self.cached_presence

        if (status := data.get("status")) and status in ["online", "idle", "offline", "dnd", "invisible"]:
            presence.status = status
        if (activities := data.get("activities")) is not None:
            presence.activities = activities

        await self.gateway.presences.set_or_refresh(self.user_id, presence, overwrite=True)
        await self.gateway.ev.presence_update(self.user_id, presence)

    @require_auth
    async def handle_LAZY_REQUEST(self, data: dict) -> None:
        if not (guild_id := int(data.get("guild_id"))): return
        if not data.get("members", True): return
        guild = await getCore().getGuild(guild_id)
        if not await getCore().getGuildMember(guild, self.user_id): return

        members = await getCore().getGuildMembers(guild)
        statuses = {}
        for member in members:
            if presence := await self.gateway.presences.get(member.user.id):
                statuses[member.user.id] = presence
            else:
                statuses[member.user.id] = Presence(member.user.id, "offline", None)
        await self.esend(GuildMembersListUpdateEvent(
            members,
            await getCore().getGuildMemberCount(guild),
            statuses,
            guild_id
        ))

    @require_auth
    async def handle_GUILD_MEMBERS(self, data: dict) -> None:
        if not (guild_id := int(data.get("guild_id")[0])): return
        guild = await getCore().getGuild(guild_id)
        if not await getCore().getGuildMember(guild, self.user_id): return

        query = data.get("query", "")
        limit = data.get("limit", 100)
        if limit > 100 or limit < 1:
            limit = 100
        members = await getCore().getGuildMembersGw(guild, query, limit, data.get("user_ids", []))
        presences = []  # TODO: add presences
        await self.esend(GuildMembersChunkEvent(members, presences, guild_id))


class GatewayEvents:
    BOTS_EVENTS_BLACKLIST = {"MESSAGE_ACK"}

    def __init__(self, gw: Gateway):
        self.gw = gw
        self.send = gw.send
        self.core = gw.core

    async def presence_update(self, user_id: int, presence: Presence):
        user = await User.get(id=user_id)
        userdata = await user.data
        users = await self.core.getRelatedUsers(user, only_ids=True)

        event = PresenceUpdateEvent(userdata, presence)

        await self.gw.broker.publish(channel="yepcord_events", message={
            "data": await event.json(),
            "event": event.NAME,
            "users": users,
            "channel_id": None,
            "guild_id": None,
            "permissions": None,
        })
        await self.sendToUsers(RawDispatchEventWrapper(event), users)

    async def sendToUsers(self, event: RawDispatchEvent, users: list[int]) -> None:
        for user_id in users:
            for client in self.gw.clients_by_user_id.get(user_id, set()):
                if not client.connected:
                    continue
                if client.is_bot and event.data.get("t") in self.BOTS_EVENTS_BLACKLIST:
                    continue
                await client.esend(event)


class Gateway:
    def __init__(self, core: Core):
        self.core = core
        self.broker = getBroker()
        self.broker.handle("yepcord_events")(self.mcl_yepcordEventsCallback)
        self.clients: set[GatewayClient] = set()
        self.clients_by_user_id: dict[int, set[GatewayClient]] = {}
        self.clients_by_session_id: dict[str, GatewayClient] = {}
        self.clients_by_socket = {}
        self.presences = Presences(self)
        self.ev = GatewayEvents(self)

    async def init(self):
        await self.broker.start()
        await self.presences.init()

    async def stop(self):
        await self.broker.close()
        await self.presences.close()

    async def mcl_yepcordEventsCallback(self, body: dict) -> None:
        event = RawDispatchEvent(body["data"])
        if body["users"] is not None:
            await self.ev.sendToUsers(event, body["users"])
        if body["channel_id"] is not None:
            # payload["permissions"]
            await self.ev.sendToUsers(event, await self.core.getRelatedUsersToChannel(body["channel_id"]))
        if body["guild_id"] is not None:
            # payload["permissions"]
            guild = await self.core.getGuild(body["guild_id"])
            await self.ev.sendToUsers(event, await self.core.getGuildMembersIds(guild))

    # noinspection PyMethodMayBeStatic
    async def send(self, client: GatewayClient, op: int, **data) -> None:
        r = {"op": op}
        r.update(data)
        await client.send(r)

    # noinspection PyMethodMayBeStatic
    async def sendws(self, ws, op: int, **data) -> None:
        r = {"op": op}
        r.update(data)
        if getattr(ws, "zlib", None):
            return await ws.send(ws.zlib(jdumps(r).encode("utf8")))
        await ws.send_json(r)

    async def add_client(self, ws) -> None:
        client = GatewayClient(ws, self)
        self.clients.add(client)
        self.clients_by_socket[ws] = client
        await client.send({"op": GatewayOp.HELLO, "t": None, "s": None, "d": {"heartbeat_interval": 45000}})

    async def authenticated(self, client: GatewayClient, presence: Presence) -> None:
        if client.user_id not in self.clients_by_user_id:
            self.clients_by_user_id[client.user_id] = set()
        self.clients_by_user_id[client.user_id].add(client)
        self.clients_by_session_id[client.sid] = client

        if presence:
            await self.ev.presence_update(client.user_id, presence)
            await self.presences.set_or_refresh(client.user_id, presence)

    def remove_client(self, client: GatewayClient) -> None:
        if client in self.clients:
            self.clients.remove(client)
        if client in self.clients_by_user_id.get(client.user_id, set()):
            self.clients_by_user_id[client.user_id].remove(client)

    async def process(self, ws, data):
        op = data["op"]
        kwargs = {}

        client = self.clients_by_socket[ws]
        if op == GatewayOp.RESUME:
            _client = self.clients_by_session_id.get(data["d"]["session_id"])
            if _client is None:
                real_client = self.clients_by_socket[ws]
                await real_client.send({"op": GatewayOp.INV_SESSION})
                await real_client.send({"op": GatewayOp.RECONNECT})
                return await ws.close(4009)
            kwargs["new_client"] = self.clients_by_socket[ws]
            client = _client

        func = getattr(client, f"handle_{GatewayOp.reversed()[op]}", None)
        if func:
            return await func(data.get("d"), **kwargs)

        print("-" * 16)
        print(f"  Unknown op code: {op}")
        print(f"  Data: {data}")

    async def disconnect(self, ws):
        client = self.clients_by_socket[ws]
        client._connected = False

    async def getFriendsPresences(self, uid: int) -> list[dict]:
        presences = []
        user = await User.get(id=uid)
        friends = await self.core.getRelationships(user)
        friends = [int(u["user_id"]) for u in friends if u["type"] == 1]
        for friend in friends:
            if presence := await self.presences.get(friend):
                presences.append({
                    "user_id": str(friend),
                    "status": presence.public_status,
                    "last_modified": int(time()*1000),
                    "client_status": {"desktop": presence.public_status} if presence.public_status != "offline" else {},
                    "activities": presence.activities
                })
                continue
            presences.append({
                "user_id": str(friend),
                "status": "offline",
                "last_modified": int(time()),
                "client_status": {},
                "activities": []
            })
        return presences<|MERGE_RESOLUTION|>--- conflicted
+++ resolved
@@ -71,16 +71,9 @@
             return await self.ws.close(4005)
         if not (token := data.get("token")) or (token_type := get_token_type(token)) is None:
             return await self.ws.close(4004)
-<<<<<<< HEAD
 
         S = Session if token_type == TokenType.USER else Bot
         if (session := await S.from_token(token)) is None:
-=======
-        ex_sess = Session.extract_token(token)
-        session: Session = await (Session.get_or_none(user__id=ex_sess[0], id=ex_sess[1], signature=ex_sess[2])
-                                  .select_related("user"))
-        if session is None:
->>>>>>> d2da2d5f
             return await self.ws.close(4004)
 
         self.id = self.user_id = session.user.id
@@ -106,17 +99,9 @@
         if not (token := data.get("token")) or (token_type := get_token_type(token)) is None:
             return await new_client.ws.close(4004)
 
-<<<<<<< HEAD
         S = Session if token_type == TokenType.USER else Bot
         if (session := await S.from_token(token)) is None or self.user_id.id != session.user.id:
             return await self.ws.close(4004)
-=======
-        ex_sess = Session.extract_token(token)
-        session = await (Session.get_or_none(user__id=ex_sess[0], id=ex_sess[1], signature=ex_sess[2])
-                         .select_related("user"))
-        if session is None or self.user_id.id != session.user.id:
-            return await new_client.ws.close(4004)
->>>>>>> d2da2d5f
 
         new_client.user_id = new_client.id = self.user_id
         new_client.cached_presence = self.cached_presence
