"""
    YEPCord: Free open source selfhostable fully discord-compatible chat
    Copyright (C) 2022-2023 RuslanUC

    This program is free software: you can redistribute it and/or modify
    it under the terms of the GNU Affero General Public License as published
    by the Free Software Foundation, either version 3 of the License, or
    (at your option) any later version.

    This program is distributed in the hope that it will be useful,
    but WITHOUT ANY WARRANTY; without even the implied warranty of
    MERCHANTABILITY or FITNESS FOR A PARTICULAR PURPOSE.  See the
    GNU Affero General Public License for more details.

    You should have received a copy of the GNU Affero General Public License
    along with this program.  If not, see <https://www.gnu.org/licenses/>.
"""

from datetime import datetime
from io import BytesIO
from time import time

from async_timeout import timeout
from ormar import or_, and_
from quart import Blueprint, request, current_app
from quart_schema import validate_request, validate_querystring

from ..models.guilds import GuildCreate, GuildUpdate, TemplateCreate, TemplateUpdate, EmojiCreate, EmojiUpdate, \
    ChannelsPositionsChangeList, ChannelCreate, BanMember, RoleCreate, RoleUpdate, \
    RolesPositionsChangeList, AddRoleMembers, MemberUpdate, SetVanityUrl, GuildCreateFromTemplate, GuildDelete, \
    GetAuditLogsQuery, CreateSticker, UpdateSticker, CreateEvent, GetScheduledEvent, UpdateScheduledEvent, \
    GetIntegrationsQS
from ..utils import getUser, multipleDecorators, getGuildWM, getGuildWoM, getGuildTemplate, getRole, allowBots
from ...gateway.events import MessageDeleteEvent, GuildUpdateEvent, ChannelUpdateEvent, ChannelCreateEvent, \
    GuildDeleteEvent, GuildMemberRemoveEvent, GuildBanAddEvent, MessageBulkDeleteEvent, GuildRoleCreateEvent, \
    GuildRoleUpdateEvent, GuildRoleDeleteEvent, GuildMemberUpdateEvent, GuildBanRemoveEvent, \
    GuildScheduledEventCreateEvent, GuildScheduledEventUpdateEvent, GuildScheduledEventDeleteEvent, \
    ScheduledEventUserAddEvent, ScheduledEventUserRemoveEvent, GuildCreateEvent, GuildAuditLogEntryCreateEvent, \
    IntegrationDeleteEvent, GuildIntegrationsUpdateEvent
from ...yepcord.ctx import getCore, getCDNStorage, getGw
from ...yepcord.enums import GuildPermissions, StickerType, StickerFormat, ScheduledEventStatus, ChannelType, \
    ScheduledEventEntityType
from ...yepcord.errors import InvalidDataErr, Errors
from ...yepcord.models import User, Guild, GuildMember, GuildTemplate, Emoji, Channel, PermissionOverwrite, UserData, \
    Role, Invite, Sticker, GuildEvent, AuditLogEntry, Integration, ApplicationCommand
from ...yepcord.snowflake import Snowflake
from ...yepcord.utils import getImage, b64decode, validImage, imageType

# Base path is /api/vX/guilds
guilds = Blueprint('guilds', __name__)


@guilds.post("/", strict_slashes=False)
@multipleDecorators(validate_request(GuildCreate), allowBots, getUser)
async def create_guild(data: GuildCreate, user: User):
    guild_id = Snowflake.makeId()
    if data.icon:
        img = getImage(data.icon)
        if h := await getCDNStorage().setGuildIconFromBytesIO(guild_id, img):
            data.icon = h
    guild = await getCore().createGuild(guild_id, user, **data.model_dump(exclude_defaults=True))
    await getGw().dispatch(GuildCreateEvent(
        await guild.ds_json(user_id=user.id, with_members=True, with_channels=True)
    ), users=[user.id])
    return await guild.ds_json(user_id=user.id, with_members=False, with_channels=True)


@guilds.patch("/<int:guild>")
@multipleDecorators(validate_request(GuildUpdate), allowBots, getUser, getGuildWM)
async def update_guild(data: GuildUpdate, user: User, guild: Guild, member: GuildMember):
    await member.checkPermission(GuildPermissions.MANAGE_GUILD)
    data.owner_id = None  # TODO: make guild ownership transfer
    for image_type, func in (("icon", getCDNStorage().setGuildIconFromBytesIO),
                             ("banner", getCDNStorage().setBannerFromBytesIO),
                             ("splash", getCDNStorage().setGuildSplashFromBytesIO)):
        if img := getattr(data, image_type):
            setattr(data, image_type, "")
            img = getImage(img)
            if h := await func(guild.id, img):
                setattr(data, image_type, h)
    for ch in ("afk_channel", "system_channel"):
        if (channel_id := getattr(data, ch)) is not None:
            if (channel := await getCore().getChannel(channel_id)) is None:
                setattr(data, ch, None)
            elif channel.guild != guild:
                setattr(data, ch, None)
            elif ch == "afk_channel" and channel.type != ChannelType.GUILD_VOICE:
                setattr(data, ch, None)
            elif ch == "system_channel" and channel.type != ChannelType.GUILD_TEXT:
                setattr(data, ch, None)
            else:
                setattr(data, ch, channel.id)
    changes = data.model_dump(exclude_defaults=True)
    await guild.update(**changes)
    await getGw().dispatch(GuildUpdateEvent(await guild.ds_json(user_id=0)), guild_id=guild.id)

    entry = await AuditLogEntry.utils.guild_update(user, guild, changes)
    await getGw().dispatch(GuildAuditLogEntryCreateEvent(entry.ds_json()), guild_id=guild.id,
                           permissions=GuildPermissions.VIEW_AUDIT_LOG)

    await getCore().setTemplateDirty(guild)

    return await guild.ds_json(user_id=user.id)


@guilds.get("/<int:guild>/templates")
@multipleDecorators(allowBots, getUser, getGuildWM)
async def get_guild_templates(user: User, guild: Guild, member: GuildMember):
    await member.checkPermission(GuildPermissions.MANAGE_GUILD)
    templates = []
    if template := await getCore().getGuildTemplate(guild):
        templates.append(await template.ds_json())
    return templates


@guilds.post("/<int:guild>/templates")
@multipleDecorators(validate_request(TemplateCreate), allowBots, getUser, getGuildWM)
async def create_guild_template(data: TemplateCreate, user: User, guild: Guild, member: GuildMember):
    await member.checkPermission(GuildPermissions.MANAGE_GUILD)
    if await getCore().getGuildTemplate(guild):
        raise InvalidDataErr(400, Errors.make(30031))

    template: GuildTemplate = await GuildTemplate.create(
        id=Snowflake.makeId(), guild=guild, name=data.name, description=data.description, creator=user,
        serialized_guild=await GuildTemplate.serialize_guild(guild)
    )

    return await template.ds_json()


@guilds.delete("/<int:guild>/templates/<string:template>")
@multipleDecorators(allowBots, getUser, getGuildWM, getGuildTemplate)
async def delete_guild_template(user: User, guild: Guild, member: GuildMember, template: GuildTemplate):
    await member.checkPermission(GuildPermissions.MANAGE_GUILD)
    await template.delete()
    return await template.ds_json()


@guilds.put("/<int:guild>/templates/<string:template>")
@multipleDecorators(allowBots, getUser, getGuildWM, getGuildTemplate)
async def sync_guild_template(user: User, guild: Guild, member: GuildMember, template: GuildTemplate):
    await member.checkPermission(GuildPermissions.MANAGE_GUILD)
    if template.is_dirty:
        template.serialized_guild = await GuildTemplate.serialize_guild(guild)
        template.is_dirty = False
        template.updated_at = datetime.now()
        await template.save(update_fields=["serialized_guild", "is_dirty", "updated_at"])
    return await template.ds_json()


@guilds.patch("/<int:guild>/templates/<string:template>")
<<<<<<< HEAD
@multipleDecorators(validate_request(TemplateUpdate), allowBots, getUser, getGuildWM, getGuildTemplate)
async def update_guild_template(data: TemplateUpdate, user: User, guild: Guild, member: GuildMember, template: GuildTemplate):
=======
@multipleDecorators(validate_request(TemplateUpdate), getUser, getGuildWM, getGuildTemplate)
async def update_guild_template(data: TemplateUpdate, user: User, guild: Guild, member: GuildMember,
                                template: GuildTemplate):
>>>>>>> d2da2d5f
    await member.checkPermission(GuildPermissions.MANAGE_GUILD)
    await template.update(**data.model_dump(exclude_defaults=True))
    return await template.ds_json()


@guilds.get("/<int:guild>/emojis")
@multipleDecorators(allowBots, getUser, getGuildWoM)
async def get_guild_emojis(user: User, guild: Guild):
    emojis = await getCore().getEmojis(guild.id)
    return [await emoji.ds_json(with_user=True) for emoji in emojis]


@guilds.post("/<int:guild>/emojis")
@multipleDecorators(validate_request(EmojiCreate), allowBots, getUser, getGuildWM)
async def create_guild_emoji(data: EmojiCreate, user: User, guild: Guild, member: GuildMember):
    await member.checkPermission(GuildPermissions.MANAGE_EMOJIS_AND_STICKERS)
    img = getImage(data.image)
    emoji_id = Snowflake.makeId()
    result = await getCDNStorage().setEmojiFromBytesIO(emoji_id, img)
    emoji = await Emoji.create(id=emoji_id, name=data.name, user=user, guild=guild, animated=result["animated"])
    await getGw().sendGuildEmojisUpdateEvent(guild)

    entry = await AuditLogEntry.utils.emoji_create(user, emoji)
    await getGw().dispatch(GuildAuditLogEntryCreateEvent(entry.ds_json()), guild_id=guild.id,
                           permissions=GuildPermissions.VIEW_AUDIT_LOG)

    return await emoji.ds_json()


@guilds.patch("/<int:guild>/emojis/<int:emoji>")
@multipleDecorators(validate_request(EmojiUpdate), allowBots, getUser, getGuildWM)
async def update_guild_emoji(data: EmojiUpdate, user: User, guild: Guild, member: GuildMember, emoji: int):
    await member.checkPermission(GuildPermissions.MANAGE_EMOJIS_AND_STICKERS)
    if (emoji := await getCore().getEmoji(emoji)) is None or emoji.guild != guild:
        raise InvalidDataErr(400, Errors.make(10014))
    await emoji.update(**data.model_dump(exclude_defaults=True))

    await getGw().sendGuildEmojisUpdateEvent(guild)

    return await emoji.ds_json()


@guilds.delete("/<int:guild>/emojis/<int:emoji>")
@multipleDecorators(allowBots, getUser, getGuildWM)
async def delete_guild_emoji(user: User, guild: Guild, member: GuildMember, emoji: int):
    await member.checkPermission(GuildPermissions.MANAGE_EMOJIS_AND_STICKERS)

    if not (emoji := await getCore().getEmoji(emoji)) or emoji.guild != guild:
        return "", 204

    await emoji.delete()
    await getGw().sendGuildEmojisUpdateEvent(guild)

    entry = await AuditLogEntry.utils.emoji_delete(user, emoji)
    await getGw().dispatch(GuildAuditLogEntryCreateEvent(entry.ds_json()), guild_id=guild.id,
                           permissions=GuildPermissions.VIEW_AUDIT_LOG)

    return "", 204


@guilds.patch("/<int:guild>/channels")
@multipleDecorators(allowBots, getUser, getGuildWM)
async def update_channels_positions(user: User, guild: Guild, member: GuildMember):
    await member.checkPermission(GuildPermissions.MANAGE_CHANNELS)
    data = await request.get_json()
    if not data:
        return "", 204
    data = ChannelsPositionsChangeList(changes=data)
    channels = await getCore().getGuildChannels(guild)
    channels = {channel.id: channel for channel in channels}
    for change in data.changes:
        if not (channel := channels.get(change.id)):
            continue
        if change.parent_id and change.parent_id not in channels:
            change.parent_id = 0
        change = change.model_dump(exclude_defaults=True, exclude={"id"})
        await channel.update(**change)
        await getGw().dispatch(ChannelUpdateEvent(await channel.ds_json()), guild_id=channel.guild.id)
    await getCore().setTemplateDirty(guild)
    return "", 204


@guilds.post("/<int:guild>/channels")
@multipleDecorators(validate_request(ChannelCreate), allowBots, getUser, getGuildWM)
async def create_channel(data: ChannelCreate, user: User, guild: Guild, member: GuildMember):
    await member.checkPermission(GuildPermissions.MANAGE_CHANNELS)
    data_json = data.to_json(data.type)
    if data_json.get("parent_id"):
        data_json["parent"] = await Channel.get_or_none(guild=guild, id=data_json["parent_id"])
        del data_json["parent_id"]
    channel = await Channel.create(id=Snowflake.makeId(), guild=guild, **data_json)
    for overwrite in data.permission_overwrites:
        await PermissionOverwrite.create(**overwrite.model_dump(), channel=channel, target_id=overwrite.id)

    await getGw().dispatch(ChannelCreateEvent(await channel.ds_json()), guild_id=guild.id)

    entry = await AuditLogEntry.utils.channel_create(user, channel)
    await getGw().dispatch(GuildAuditLogEntryCreateEvent(entry.ds_json()), guild_id=guild.id,
                           permissions=GuildPermissions.VIEW_AUDIT_LOG)

    await getCore().setTemplateDirty(guild)

    return await channel.ds_json()


@guilds.get("/<int:guild>/invites")
@multipleDecorators(allowBots, getUser, getGuildWM)
async def get_guild_invites(user: User, guild: Guild, member: GuildMember):
    await member.checkPermission(GuildPermissions.MANAGE_GUILD)
    invites = await getCore().getGuildInvites(guild)
    invites = [await invite.ds_json() for invite in invites]
    return invites


@guilds.get("/<int:guild>/premium/subscriptions")
@multipleDecorators(allowBots, getUser, getGuildWM)
async def get_premium_boosts(user: User, guild: Guild, member: GuildMember):
    await member.checkPermission(GuildPermissions.MANAGE_GUILD)
    boosts = [{"ended": False, "user_id": str(guild.owner.id)}] * 30
    return boosts


async def process_bot_kick(user: User, bot_member: GuildMember) -> None:
    guild = bot_member.guild
    bot_role = [role for role in await Role.objects.filter(guild=guild, managed=True).all()
                if role.tags["bot_id"] == str(bot_member.user.id)]
    if bot_role:
        bot_role = bot_role[0]
        await bot_role.delete()
        await getGw().dispatch(GuildRoleDeleteEvent(guild.id, bot_role.id), guild_id=guild.id,
                               permissions=GuildPermissions.MANAGE_ROLES)

    await Integration.objects.delete(guild=guild, application=bot_member.user.id)

    await getGw().dispatch(IntegrationDeleteEvent(guild.id, bot_member.user.id), guild_id=guild.id,
                           permissions=GuildPermissions.MANAGE_GUILD)
    await getGw().dispatch(GuildIntegrationsUpdateEvent(guild.id), guild_id=guild.id,
                           permissions=GuildPermissions.MANAGE_GUILD)

    entry = await AuditLogEntry.objects.integration_delete(user, guild, bot_member.user)
    await getGw().dispatch(GuildAuditLogEntryCreateEvent(entry.ds_json()), guild_id=guild.id,
                           permissions=GuildPermissions.VIEW_AUDIT_LOG)


@guilds.delete("/<int:guild>/members/<int:user_id>")
@multipleDecorators(allowBots, getUser, getGuildWM)
async def kick_member(user: User, guild: Guild, member: GuildMember, user_id: int):
    await member.checkPermission(GuildPermissions.KICK_MEMBERS)
    if not (target_member := await getCore().getGuildMember(guild, user_id)):
        return "", 204
    if not await member.perm_checker.canKickOrBan(target_member):
        raise InvalidDataErr(403, Errors.make(50013))
    await target_member.delete()
    if target_member.user.is_bot:
        await process_bot_kick(user, target_member)
    await getGw().dispatch(GuildMemberRemoveEvent(guild.id, (await target_member.user.data).ds_json), users=[user_id])
    await getGw().dispatch(GuildDeleteEvent(guild.id), users=[target_member.id])
    entry = await AuditLogEntry.utils.member_kick(user, target_member)
    await getGw().dispatch(GuildAuditLogEntryCreateEvent(entry.ds_json()), guild_id=guild.id,
                           permissions=GuildPermissions.VIEW_AUDIT_LOG)
    return "", 204


@guilds.put("/<int:guild>/bans/<int:user_id>")
@multipleDecorators(validate_request(BanMember), allowBots, getUser, getGuildWM)
async def ban_member(data: BanMember, user: User, guild: Guild, member: GuildMember, user_id: int):
    await member.checkPermission(GuildPermissions.BAN_MEMBERS)
    target_member = await getCore().getGuildMember(guild, user_id)
    if target_member is not None and not await member.perm_checker.canKickOrBan(target_member):
        raise InvalidDataErr(403, Errors.make(50013))
    if await getCore().getGuildBan(guild, user_id) is not None:
        return "", 204
    reason = request.headers.get("x-audit-log-reason")
    if target_member is not None:
        await target_member.delete()
        if target_member.user.is_bot:
            await process_bot_kick(user, target_member)
        await getCore().banGuildMember(target_member, reason)
        target_user = target_member.user
    else:
        if (target_user := await User.y.get(user_id, False)) is None:
            raise InvalidDataErr(404, Errors.make(10013))
        await getCore().banGuildUser(target_user, guild, reason)
    target_user_data = await target_user.data
    if target_member is not None:
        await getGw().dispatch(GuildMemberRemoveEvent(guild.id, target_user_data.ds_json), users=[user_id])
        await getGw().dispatch(GuildDeleteEvent(guild.id), users=[target_member.id])
    await getGw().dispatch(GuildBanAddEvent(guild.id, target_user_data.ds_json), guild_id=guild.id,
                           permissions=GuildPermissions.BAN_MEMBERS)
    if (delete_message_seconds := data.delete_message_seconds) > 0:
        after = Snowflake.fromTimestamp(int(time() - delete_message_seconds))
        deleted_messages = await getCore().bulkDeleteGuildMessagesFromBanned(guild, user_id, after)
        for channel_id, messages in deleted_messages.items():
            if len(messages) > 1:
                await getGw().dispatch(MessageBulkDeleteEvent(guild.id, channel_id, messages))
            elif len(messages) == 1:
                await getGw().dispatch(MessageDeleteEvent(messages[0], channel_id, guild.id), channel_id=channel_id)

    if target_member is not None:
        entry = await AuditLogEntry.utils.member_ban(user, target_member, reason)
    else:
        entry = await AuditLogEntry.utils.member_ban_user(user, user_id, guild, reason)
    await getGw().dispatch(GuildAuditLogEntryCreateEvent(entry.ds_json()), guild_id=guild.id,
                           permissions=GuildPermissions.VIEW_AUDIT_LOG)

    return "", 204


@guilds.get("/<int:guild>/bans")
@multipleDecorators(allowBots, getUser, getGuildWM)
async def get_guild_bans(user: User, guild: Guild, member: GuildMember):
    await member.checkPermission(GuildPermissions.BAN_MEMBERS)
    return [await ban.ds_json() for ban in await getCore().getGuildBans(guild)]


@guilds.delete("/<int:guild>/bans/<int:user_id>")
@multipleDecorators(allowBots, getUser, getGuildWM)
async def unban_member(user: User, guild: Guild, member: GuildMember, user_id: int):
    await member.checkPermission(GuildPermissions.BAN_MEMBERS)
    target_user_data: UserData = await UserData.get(id=user_id).select_related("user")
    await getCore().removeGuildBan(guild, target_user_data.user)
    await getGw().dispatch(GuildBanRemoveEvent(guild.id, target_user_data.ds_json), guild_id=guild.id,
                           permissions=GuildPermissions.BAN_MEMBERS)

    entry = await AuditLogEntry.utils.member_unban(user, guild, target_user_data.user)
    await getGw().dispatch(GuildAuditLogEntryCreateEvent(entry.ds_json()), guild_id=guild.id,
                           permissions=GuildPermissions.VIEW_AUDIT_LOG)
    return "", 204


@guilds.get("/<int:guild>/integrations")
@multipleDecorators(validate_querystring(GetIntegrationsQS), getUser, getGuildWM)
async def get_guild_integrations(query_args: GetIntegrationsQS, user: User, guild: Guild, member: GuildMember):
    await member.checkPermission(GuildPermissions.MANAGE_WEBHOOKS)
    integrations = await Integration.objects.select_related("application").filter(guild=guild).all()
    return [await integration.ds_json(query_args.include_applications) for integration in integrations]


@guilds.get("/<int:guild>/roles")
@multipleDecorators(allowBots, getUser, getGuildWM)
async def get_roles(user: User, guild: Guild, member: GuildMember):
    await member.checkPermission(GuildPermissions.MANAGE_ROLES)
    return [role.ds_json() for role in await getCore().getRoles(guild, True)]


@guilds.post("/<int:guild>/roles")
@multipleDecorators(validate_request(RoleCreate), allowBots, getUser, getGuildWM)
async def create_role(data: RoleCreate, user: User, guild: Guild, member: GuildMember):
    await member.checkPermission(GuildPermissions.MANAGE_ROLES)
    role_id = Snowflake.makeId()
    if data.icon:
        img = getImage(data.icon)
        if h := await getCDNStorage().setRoleIconFromBytesIO(role_id, img):
            data.icon = h
    role = await Role.create(id=role_id, guild=guild, **data.model_dump())
    await getGw().dispatch(GuildRoleCreateEvent(guild.id, role.ds_json()), guild_id=guild.id,
                           permissions=GuildPermissions.MANAGE_ROLES)

    entry = await AuditLogEntry.utils.role_create(user, role)
    await getGw().dispatch(GuildAuditLogEntryCreateEvent(entry.ds_json()), guild_id=guild.id,
                           permissions=GuildPermissions.VIEW_AUDIT_LOG)

    await getCore().setTemplateDirty(guild)

    return role.ds_json()


@guilds.patch("/<int:guild>/roles/<int:role>")
@multipleDecorators(validate_request(RoleUpdate), allowBots, getUser, getGuildWM, getRole)
async def update_role(data: RoleUpdate, user: User, guild: Guild, member: GuildMember, role: Role):
    await member.checkPermission(GuildPermissions.MANAGE_ROLES)
    if role.id != guild.id and data.icon != "" and (img := data.icon) is not None:
        data.icon = ""
        img = getImage(img)
        if h := await getCDNStorage().setRoleIconFromBytesIO(role.id, img):
            data.icon = h
    if role.id == guild.id:  # Only allow permissions editing for @everyone role
        changes = {"permissions": data.permissions} if data.permissions is not None else {}
    else:
        changes = data.model_dump(exclude_defaults=True)
    await role.update(**changes)
    await getGw().dispatch(GuildRoleUpdateEvent(guild.id, role.ds_json()), guild_id=guild.id,
                           permissions=GuildPermissions.MANAGE_ROLES)

    entry = await AuditLogEntry.utils.role_update(user, role, changes)
    await getGw().dispatch(GuildAuditLogEntryCreateEvent(entry.ds_json()), guild_id=guild.id,
                           permissions=GuildPermissions.VIEW_AUDIT_LOG)

    await getCore().setTemplateDirty(guild)

    return role.ds_json()


@guilds.patch("/<int:guild>/roles")
@multipleDecorators(allowBots, getUser, getGuildWM)
async def update_roles_positions(user: User, guild: Guild, member: GuildMember):
    await member.checkPermission(GuildPermissions.MANAGE_ROLES)
    roles_data = await request.get_json()
    roles = await getCore().getRoles(guild, exclude_default=True)
    roles = {role.id: role for role in roles}

    if not await member.perm_checker.canChangeRolesPositions(roles_data, list(roles.values())):
        raise InvalidDataErr(403, Errors.make(50013))

    roles_data = RolesPositionsChangeList(changes=roles_data)

    changes = []
    for change in roles_data.changes:
        if not (role := roles.get(change.id)): continue  # Don't add non-existing roles
        if (pos := change.position) < 1: pos = 1
        role.position = pos
        changes.append(role)

    changes.sort(key=lambda r: (r.position, r.permissions))
    for idx, role in enumerate(changes):
        role.position = idx + 1  # Set new position
        await role.update(_columns=["position"])
        await getGw().dispatch(GuildRoleUpdateEvent(guild.id, role.ds_json()), guild_id=guild.id,
                               permissions=GuildPermissions.MANAGE_ROLES)

    await getCore().setTemplateDirty(guild)

    roles = await getCore().getRoles(guild)
    return [role.ds_json() for role in roles]


@guilds.delete("/<int:guild>/roles/<int:role>")
@multipleDecorators(allowBots, getUser, getGuildWM, getRole)
async def delete_role(user: User, guild: Guild, member: GuildMember, role: Role):
    await member.checkPermission(GuildPermissions.MANAGE_ROLES)
    if role.managed:
        raise InvalidDataErr(400, Errors.make(50028))
    await role.delete()
    await getGw().dispatch(GuildRoleDeleteEvent(guild.id, role.id), guild_id=guild.id,
                           permissions=GuildPermissions.MANAGE_ROLES)

    entry = await AuditLogEntry.utils.role_delete(user, role)
    await getGw().dispatch(GuildAuditLogEntryCreateEvent(entry.ds_json()), guild_id=guild.id,
                           permissions=GuildPermissions.VIEW_AUDIT_LOG)

    await getCore().setTemplateDirty(guild)

    return "", 204


@guilds.get("/<int:guild>/roles/<int:role>/connections/configuration")
@multipleDecorators(allowBots, getUser, getGuildWM, getRole)
async def get_connections_configuration(user: User, guild: Guild, member: GuildMember, role: Role):
    await member.checkPermission(GuildPermissions.MANAGE_ROLES)
    return []


@guilds.get("/<int:guild>/roles/member-counts")
@multipleDecorators(allowBots, getUser, getGuildWM)
async def get_role_member_count(user: User, guild: Guild, member: GuildMember):
    await member.checkPermission(GuildPermissions.MANAGE_ROLES)
    return await getCore().getRolesMemberCounts(guild)


@guilds.get("/<int:guild>/roles/<int:role>/member-ids")
@multipleDecorators(allowBots, getUser, getGuildWoM, getRole)
async def get_role_members(user: User, guild: Guild, role: Role):
    return [str(member_id) for member_id in await getCore().getRoleMemberIds(role)]


@guilds.patch("/<int:guild>/roles/<int:role>/members")
@multipleDecorators(validate_request(AddRoleMembers), allowBots, getUser, getGuildWM, getRole)
async def add_role_members(data: AddRoleMembers, user: User, guild: Guild, member: GuildMember, role: Role):
    await member.checkPermission(GuildPermissions.MANAGE_ROLES)
    if role.managed:
        raise InvalidDataErr(400, Errors.make(50028))
    if role.id == guild.id or (role.position >= (await member.top_role).position and user != guild.owner):
        raise InvalidDataErr(403, Errors.make(50013))
    members = {}
    for member_id in data.member_ids:
        target_member = await getCore().getGuildMember(guild, member_id)
        if not await getCore().memberHasRole(target_member, role):
            await target_member.roles.add(role)
            target_member_json = await target_member.ds_json()
            await getGw().dispatch(GuildMemberUpdateEvent(guild.id, target_member_json), guild_id=guild.id)
            members[str(target_member.id)] = target_member_json
    return members


@guilds.patch("/<int:guild>/members/<string:target_user>")
@multipleDecorators(validate_request(MemberUpdate), allowBots, getUser, getGuildWM)
async def update_member(data: MemberUpdate, user: User, guild: Guild, member: GuildMember, target_user: str):
    if target_user == "@me":
        target_user = user.id
    target_user = int(target_user)
    target_member = await getCore().getGuildMember(guild, target_user)
    if data.roles is not None:
        await member.checkPermission(GuildPermissions.MANAGE_ROLES)
        roles = [int(role) for role in data.roles]
        guild_roles = {role.id: role for role in await getCore().getRoles(guild, exclude_default=True)}
        roles = [guild_roles[role_id] for role_id in roles if role_id in guild_roles]
        user_top_role = await member.top_role
        for role in roles:
            if guild_roles[role.id].position >= user_top_role.position and member.user != guild.owner:
                raise InvalidDataErr(403, Errors.make(50013))
        await getCore().setMemberRolesFromList(target_member, roles)
        data.roles = None
    if data.nick is not None:
        await member.checkPermission(
            GuildPermissions.CHANGE_NICKNAME
            if target_member == member else
            GuildPermissions.MANAGE_NICKNAMES
        )
    if data.avatar != "":
        if target_member != member:
            raise InvalidDataErr(403, Errors.make(50013))
        img = data.avatar
        if img is not None:
            img = getImage(img)
            data.avatar = ""
            if av := await getCDNStorage().setGuildAvatarFromBytesIO(user.id, guild.id, img):
                data.avatar = av
    changes = data.model_dump(exclude_defaults=True)
    await target_member.update(**changes)
    await getGw().dispatch(GuildMemberUpdateEvent(guild.id, await target_member.ds_json()), guild_id=guild.id)

    entry = await AuditLogEntry.utils.member_update(user, target_member, changes)
    await getGw().dispatch(GuildAuditLogEntryCreateEvent(entry.ds_json()), guild_id=guild.id,
                           permissions=GuildPermissions.VIEW_AUDIT_LOG)

    return await target_member.ds_json()


@guilds.get("/<int:guild>/vanity-url")
@multipleDecorators(allowBots, getUser, getGuildWM)
async def get_vanity_url(user: User, guild: Guild, member: GuildMember):
    await member.checkPermission(GuildPermissions.MANAGE_GUILD)
    code = {"code": guild.vanity_url_code}
    if invite := await getCore().getVanityCodeInvite(guild.vanity_url_code):
        code["uses"] = invite.uses
    return code


@guilds.patch("/<int:guild>/vanity-url")
@multipleDecorators(validate_request(SetVanityUrl), allowBots, getUser, getGuildWM)
async def update_vanity_url(data: SetVanityUrl, user: User, guild: Guild, member: GuildMember):
    await member.checkPermission(GuildPermissions.MANAGE_GUILD)
    if data.code is None:
        return {"code": guild.vanity_url_code}
    if data.code == guild.vanity_url_code:
        return {"code": guild.vanity_url_code}
    if not data.code:
        if invite := await getCore().getVanityCodeInvite(guild.vanity_url_code):
            await invite.delete()
            guild.vanity_url_code = None
        await guild.save(update_fields=["vanity_url_code"])
    else:
        if await getCore().getVanityCodeInvite(data.code):
            return {"code": guild.vanity_url_code}
        if guild.vanity_url_code and (invite := await getCore().getVanityCodeInvite(guild.vanity_url_code)):
            await invite.delete()
        guild.vanity_url_code = data.code
        await guild.save(update_fields=["vanity_url_code"])
        channel = await getCore().getChannel(guild.system_channel) if guild.system_channel is not None else None
        if channel is None:
            channel = (await getCore().getGuildChannels(guild))[0]
        await Invite.create(id=Snowflake.makeId(), channel=channel, inviter=guild.owner, vanity_code=data.code)
    await getGw().dispatch(GuildUpdateEvent(await guild.ds_json(user_id=user.id)), guild_id=guild.id)
    return {"code": guild.vanity_url_code}


@guilds.get("/<int:guild>/audit-logs")
@multipleDecorators(validate_querystring(GetAuditLogsQuery), allowBots, getUser, getGuildWM)
async def get_audit_logs(query_args: GetAuditLogsQuery, user: User, guild: Guild, member: GuildMember):
    await member.checkPermission(GuildPermissions.MANAGE_GUILD)
    entries = await getCore().getAuditLogEntries(guild, **query_args.model_dump())
    userdatas = {}
    for entry in entries:
        target_id = entry.target_id
        if target_id and target_id not in userdatas:
            if (data := await UserData.get_or_none(id=target_id)) is not None:
                userdatas[target_id] = data
    userdatas = list(userdatas.values())

    return {
        "application_commands": [],
        "audit_log_entries": [entry.ds_json() for entry in entries],
        "auto_moderation_rules": [],
        "guild_scheduled_events": [],
        "integrations": [],
        "threads": [],
        "users": [userdata.ds_json for userdata in userdatas],
        "webhooks": [],
    }


@guilds.post("/templates/<string:template>")
@multipleDecorators(validate_request(GuildCreateFromTemplate), allowBots, getUser)
async def create_from_template(data: GuildCreateFromTemplate, user: User, template: str):
    try:
        template_id = int.from_bytes(b64decode(template), "big")
        if not (template := await getCore().getGuildTemplateById(template_id)):
            raise ValueError
    except ValueError:
        raise InvalidDataErr(404, Errors.make(10057))

    guild_id = Snowflake.makeId()
    if data.icon:
        img = getImage(data.icon)
        if h := await getCDNStorage().setGuildIconFromBytesIO(guild_id, img):
            data.icon = h

    guild = await getCore().createGuildFromTemplate(guild_id, user, template, data.name, data.icon)
    await getGw().dispatch(GuildCreateEvent(
        await guild.ds_json(user_id=user.id, with_members=True, with_channels=True)
    ), users=[user.id])

    return await guild.ds_json(user_id=user.id, with_members=False, with_channels=True)


@guilds.post("/<int:guild>/delete")
@multipleDecorators(validate_request(GuildDelete), allowBots, getUser, getGuildWoM)
async def delete_guild(data: GuildDelete, user: User, guild: Guild):
    if user != guild.owner:
        raise InvalidDataErr(403, Errors.make(50013))

    if mfa := await user.mfa:
        if not data.code:
            raise InvalidDataErr(400, Errors.make(60008))
        if data.code not in mfa.getCodes():
            if not (len(data.code) == 8 and await getCore().useMfaCode(user, data.code)):
                raise InvalidDataErr(400, Errors.make(60008))

    await guild.delete()
    await getGw().dispatch(GuildDeleteEvent(guild.id), users=[user.id])

    return "", 204


@guilds.get("/<int:guild>/webhooks")
@multipleDecorators(allowBots, getUser, getGuildWM)
async def get_guild_webhooks(user: User, guild: Guild, member: GuildMember):
    await member.checkPermission(GuildPermissions.MANAGE_WEBHOOKS)
    return [await webhook.ds_json() for webhook in await getCore().getWebhooks(guild)]


@guilds.get("/<int:guild>/stickers")
@multipleDecorators(allowBots, getUser, getGuildWoM)
async def get_guild_stickers(user: User, guild: Guild):
    return [await sticker.ds_json() for sticker in await getCore().getGuildStickers(guild)]


@guilds.post("/<int:guild>/stickers")
@multipleDecorators(allowBots, getUser, getGuildWM)
async def upload_guild_stickers(user: User, guild: Guild, member: GuildMember):
    await member.checkPermission(GuildPermissions.MANAGE_EMOJIS_AND_STICKERS)
    if request.content_length is not None and request.content_length > 1024 * 512:
        raise InvalidDataErr(400, Errors.make(50006))
    async with timeout(current_app.config["BODY_TIMEOUT"]):
        if not (file := (await request.files).get("file")):
            raise InvalidDataErr(400, Errors.make(50046))
        data = CreateSticker(**dict(await request.form))
        sticker_b = BytesIO(getattr(file, "getvalue", file.read)())
        if sticker_b.getbuffer().nbytes > 1024 * 512 or not (img := getImage(sticker_b)) or not validImage(img):
            raise InvalidDataErr(400, Errors.make(50006))
        sticker_type = getattr(StickerFormat, str(imageType(img)).upper(), StickerFormat.PNG)

        sticker_id = Snowflake.makeId()
        await getCDNStorage().setStickerFromBytesIO(sticker_id, img)

        sticker = await Sticker.create(
            id=sticker_id, guild=guild, user=user, name=data.name, tags=data.tags, type=StickerType.GUILD,
            format=sticker_type, description=data.description
        )

    await getGw().sendStickersUpdateEvent(guild)

    return await sticker.ds_json()


@guilds.patch("/<int:guild>/stickers/<int:sticker_id>")
@multipleDecorators(validate_request(UpdateSticker), allowBots, getUser, getGuildWM)
async def update_guild_sticker(data: UpdateSticker, user: User, guild: Guild, member: GuildMember, sticker_id: int):
    await member.checkPermission(GuildPermissions.MANAGE_EMOJIS_AND_STICKERS)
    if not (sticker := await getCore().getSticker(sticker_id)) or sticker.guild != guild:
        raise InvalidDataErr(404, Errors.make(10060))
    await sticker.update(**data.model_dump(exclude_defaults=True))
    await getGw().sendStickersUpdateEvent(guild)
    return await sticker.ds_json()


@guilds.delete("/<int:guild>/stickers/<int:sticker_id>")
@multipleDecorators(allowBots, getUser, getGuildWM)
async def delete_guild_sticker(user: User, guild: Guild, member: GuildMember, sticker_id: int):
    await member.checkPermission(GuildPermissions.MANAGE_EMOJIS_AND_STICKERS)
    if not (sticker := await getCore().getSticker(sticker_id)) or sticker.guild != guild:
        raise InvalidDataErr(404, Errors.make(10060))

    await sticker.delete()
    await getGw().sendStickersUpdateEvent(guild)

    return "", 204


@guilds.post("/<int:guild>/scheduled-events")
@multipleDecorators(validate_request(CreateEvent), allowBots, getUser, getGuildWM)
async def create_scheduled_event(data: CreateEvent, user: User, guild: Guild, member: GuildMember):
    await member.checkPermission(GuildPermissions.MANAGE_EVENTS)
    event_id = Snowflake.makeId()
    if (img := data.image) is not None:
        img = getImage(img)
        if imageType(img) not in ("png", "jpg", "jpeg"):
            raise InvalidDataErr(400, Errors.make(50035, {"image": {
                "code": "IMAGE_INVALID", "message": "Invalid image"
            }}))

        img = await getCDNStorage().setGuildEventFromBytesIO(event_id, img)
        data.image = img

    data_dict = data.model_dump()
    if data.entity_type in (ScheduledEventEntityType.STAGE_INSTANCE, ScheduledEventEntityType.VOICE):
        if ((channel := await getCore().getChannel(data.channel_id)) is None or channel.guild != guild
                or channel.type not in (ChannelType.GUILD_VOICE, ChannelType.GUILD_STAGE_VOICE)):
            raise InvalidDataErr(400, Errors.make(50035, {"channel_id": {
                "code": "CHANNEL_INVALID", "message": "Invalid channel"
            }}))
        data_dict["channel"] = channel
    del data_dict["channel_id"]

    event = await GuildEvent.create(id=event_id, guild=guild, creator=user, **data_dict)
    await getGw().dispatch(GuildScheduledEventCreateEvent(await event.ds_json()), guild_id=guild.id)

    await event.subscribers.add(member)
    # TODO: Replace with list of users subscribed to event
    await getGw().dispatch(ScheduledEventUserAddEvent(user.id, event.id, guild.id), guild_id=guild.id)

    return await event.ds_json()


@guilds.get("/<int:guild>/scheduled-events/<int:event_id>")
@multipleDecorators(validate_querystring(GetScheduledEvent), allowBots, getUser, getGuildWoM)
async def get_scheduled_event(query_args: GetScheduledEvent, user: User, guild: Guild, event_id: int):
    if not (event := await getCore().getGuildEvent(event_id)) or event.guild != guild:
        raise InvalidDataErr(404, Errors.make(10070))

    return await event.ds_json(with_user_count=query_args.with_user_count)


@guilds.get("/<int:guild>/scheduled-events")
@multipleDecorators(validate_querystring(GetScheduledEvent), allowBots, getUser, getGuildWoM)
async def get_scheduled_events(query_args: GetScheduledEvent, user: User, guild: Guild):
    events = await getCore().getGuildEvents(guild)
    return [await event.ds_json(with_user_count=query_args.with_user_count) for event in events]


@guilds.patch("/<int:guild>/scheduled-events/<int:event_id>")
<<<<<<< HEAD
@multipleDecorators(validate_request(UpdateScheduledEvent), allowBots, getUser, getGuildWM)
async def update_scheduled_event(data: UpdateScheduledEvent, user: User, guild: Guild, member: GuildMember, event_id: int):
=======
@multipleDecorators(validate_request(UpdateScheduledEvent), getUser, getGuildWM)
async def update_scheduled_event(data: UpdateScheduledEvent, user: User, guild: Guild, member: GuildMember,
                                 event_id: int):
>>>>>>> d2da2d5f
    await member.checkPermission(GuildPermissions.MANAGE_EVENTS)
    if not (event := await getCore().getGuildEvent(event_id)) or event.guild != guild:
        raise InvalidDataErr(404, Errors.make(10070))

    if (img := data.image) or img is None:
        if img is not None:
            img = getImage(img)
            if imageType(img) not in ("png", "jpg", "jpeg"):
                raise InvalidDataErr(400, Errors.make(50035, {"image": {
                    "code": "IMAGE_INVALID", "message": "Invalid image"
                }}))
            if h := await getCDNStorage().setGuildEventFromBytesIO(event.id, img):
                img = h
        data.image = img

    new_status = data.model_dump(exclude_defaults=True).get("status", event.status)

    valid_transition = True
    if event.status == ScheduledEventStatus.SCHEDULED:
        if new_status not in (ScheduledEventStatus.SCHEDULED, ScheduledEventStatus.ACTIVE, ScheduledEventStatus.CANCELED):
            valid_transition = False
    elif (event.status == ScheduledEventStatus.ACTIVE and new_status != ScheduledEventStatus.COMPLETED) \
            and event.status != new_status:
        valid_transition = False

    if not valid_transition:
        raise InvalidDataErr(400, Errors.make(50035, {"status": {
            "code": "TRANSITION_INVALID", "message": "Invalid Guild Scheduled Event Status Transition"
        }}))

    await event.update(**data.model_dump(exclude_defaults=True))
    event_json = await event.ds_json()
    await getGw().dispatch(GuildScheduledEventUpdateEvent(event_json), guild_id=guild.id)

    return event_json


@guilds.put("/<int:guild>/scheduled-events/<int:event_id>/users/@me")
@multipleDecorators(allowBots, getUser, getGuildWM)
async def subscribe_to_scheduled_event(user: User, guild: Guild, member: GuildMember, event_id: int):
    if not (event := await getCore().getGuildEvent(event_id)) or event.guild != guild:
        raise InvalidDataErr(404, Errors.make(10070))

    await event.subscribers.add(member)
    await getGw().dispatch(ScheduledEventUserAddEvent(user.id, event_id, guild.id),
                           guild_id=guild.id)  # TODO: Replace with list of users subscribed to event

    return {
        "guild_scheduled_event_id": str(event.id),
        "user_id": str(user.id)  # current user or creator??
    }


@guilds.delete("/<int:guild>/scheduled-events/<int:event_id>/users/@me")
@multipleDecorators(allowBots, getUser, getGuildWM)
async def unsubscribe_from_scheduled_event(user: User, guild: Guild, member: GuildMember, event_id: int):
    if not (event := await getCore().getGuildEvent(event_id)) or event.guild != guild:
        raise InvalidDataErr(404, Errors.make(10070))

    if await event.subscribers.filter(user__id=user.id).get_or_none() is not None:
        await event.subscribers.remove(member)
        await getGw().dispatch(ScheduledEventUserRemoveEvent(user.id, event_id, guild.id),
                               guild_id=guild.id)  # TODO: Replace with list of users subscribed to event

    return "", 204


@guilds.delete("/<int:guild>/scheduled-events/<int:event_id>")
@multipleDecorators(allowBots, getUser, getGuildWM)
async def delete_scheduled_event(user: User, guild: Guild, member: GuildMember, event_id: int):
    await member.checkPermission(GuildPermissions.MANAGE_EVENTS)
    if not (event := await getCore().getGuildEvent(event_id)) or event.guild != guild:
        raise InvalidDataErr(404, Errors.make(10070))

    await event.delete()
    await getGw().dispatch(GuildScheduledEventDeleteEvent(await event.ds_json()), guild_id=guild.id)

    return "", 204


@guilds.get("/<int:guild>/application-commands/<int:application_id>")
@multipleDecorators(getUser, getGuildWM)
async def get_guild_integration_commands(user: User, guild: Guild, member: GuildMember, application_id: int):
    await member.checkPermission(GuildPermissions.MANAGE_GUILD)
    integration = await Integration.objects.get_or_none(guild=guild, application__id=application_id)
    if integration is None:
        return {"application_commands": [], "permissions": []}

    commands = await ApplicationCommand.objects.filter(
        or_(and_(guild=guild, application__id=application_id), application__id=application_id)
    ).all()

    return {"application_commands": [command.ds_json() for command in commands], "permissions": []}<|MERGE_RESOLUTION|>--- conflicted
+++ resolved
@@ -21,9 +21,9 @@
 from time import time
 
 from async_timeout import timeout
-from ormar import or_, and_
 from quart import Blueprint, request, current_app
 from quart_schema import validate_request, validate_querystring
+from tortoise.expressions import Q
 
 from ..models.guilds import GuildCreate, GuildUpdate, TemplateCreate, TemplateUpdate, EmojiCreate, EmojiUpdate, \
     ChannelsPositionsChangeList, ChannelCreate, BanMember, RoleCreate, RoleUpdate, \
@@ -149,14 +149,8 @@
 
 
 @guilds.patch("/<int:guild>/templates/<string:template>")
-<<<<<<< HEAD
 @multipleDecorators(validate_request(TemplateUpdate), allowBots, getUser, getGuildWM, getGuildTemplate)
 async def update_guild_template(data: TemplateUpdate, user: User, guild: Guild, member: GuildMember, template: GuildTemplate):
-=======
-@multipleDecorators(validate_request(TemplateUpdate), getUser, getGuildWM, getGuildTemplate)
-async def update_guild_template(data: TemplateUpdate, user: User, guild: Guild, member: GuildMember,
-                                template: GuildTemplate):
->>>>>>> d2da2d5f
     await member.checkPermission(GuildPermissions.MANAGE_GUILD)
     await template.update(**data.model_dump(exclude_defaults=True))
     return await template.ds_json()
@@ -281,7 +275,7 @@
 
 async def process_bot_kick(user: User, bot_member: GuildMember) -> None:
     guild = bot_member.guild
-    bot_role = [role for role in await Role.objects.filter(guild=guild, managed=True).all()
+    bot_role = [role for role in await Role.filter(guild=guild, managed=True).all()
                 if role.tags["bot_id"] == str(bot_member.user.id)]
     if bot_role:
         bot_role = bot_role[0]
@@ -289,14 +283,14 @@
         await getGw().dispatch(GuildRoleDeleteEvent(guild.id, bot_role.id), guild_id=guild.id,
                                permissions=GuildPermissions.MANAGE_ROLES)
 
-    await Integration.objects.delete(guild=guild, application=bot_member.user.id)
+    await Integration.filter(guild=guild, application=bot_member.user.id).delete()
 
     await getGw().dispatch(IntegrationDeleteEvent(guild.id, bot_member.user.id), guild_id=guild.id,
                            permissions=GuildPermissions.MANAGE_GUILD)
     await getGw().dispatch(GuildIntegrationsUpdateEvent(guild.id), guild_id=guild.id,
                            permissions=GuildPermissions.MANAGE_GUILD)
 
-    entry = await AuditLogEntry.objects.integration_delete(user, guild, bot_member.user)
+    entry = await AuditLogEntry.utils.integration_delete(user, guild, bot_member.user)
     await getGw().dispatch(GuildAuditLogEntryCreateEvent(entry.ds_json()), guild_id=guild.id,
                            permissions=GuildPermissions.VIEW_AUDIT_LOG)
 
@@ -391,7 +385,7 @@
 @multipleDecorators(validate_querystring(GetIntegrationsQS), getUser, getGuildWM)
 async def get_guild_integrations(query_args: GetIntegrationsQS, user: User, guild: Guild, member: GuildMember):
     await member.checkPermission(GuildPermissions.MANAGE_WEBHOOKS)
-    integrations = await Integration.objects.select_related("application").filter(guild=guild).all()
+    integrations = await Integration.filter(guild=guild).select_related("application", "user").all()
     return [await integration.ds_json(query_args.include_applications) for integration in integrations]
 
 
@@ -632,7 +626,7 @@
     for entry in entries:
         target_id = entry.target_id
         if target_id and target_id not in userdatas:
-            if (data := await UserData.get_or_none(id=target_id)) is not None:
+            if (data := await UserData.get_or_none(id=target_id).select_related("user")) is not None:
                 userdatas[target_id] = data
     userdatas = list(userdatas.values())
 
@@ -808,14 +802,8 @@
 
 
 @guilds.patch("/<int:guild>/scheduled-events/<int:event_id>")
-<<<<<<< HEAD
 @multipleDecorators(validate_request(UpdateScheduledEvent), allowBots, getUser, getGuildWM)
 async def update_scheduled_event(data: UpdateScheduledEvent, user: User, guild: Guild, member: GuildMember, event_id: int):
-=======
-@multipleDecorators(validate_request(UpdateScheduledEvent), getUser, getGuildWM)
-async def update_scheduled_event(data: UpdateScheduledEvent, user: User, guild: Guild, member: GuildMember,
-                                 event_id: int):
->>>>>>> d2da2d5f
     await member.checkPermission(GuildPermissions.MANAGE_EVENTS)
     if not (event := await getCore().getGuildEvent(event_id)) or event.guild != guild:
         raise InvalidDataErr(404, Errors.make(10070))
@@ -900,12 +888,12 @@
 @multipleDecorators(getUser, getGuildWM)
 async def get_guild_integration_commands(user: User, guild: Guild, member: GuildMember, application_id: int):
     await member.checkPermission(GuildPermissions.MANAGE_GUILD)
-    integration = await Integration.objects.get_or_none(guild=guild, application__id=application_id)
+    integration = await Integration.get_or_none(guild=guild, application__id=application_id)
     if integration is None:
         return {"application_commands": [], "permissions": []}
 
-    commands = await ApplicationCommand.objects.filter(
-        or_(and_(guild=guild, application__id=application_id), application__id=application_id)
-    ).all()
+    commands = await ApplicationCommand.filter(
+        Q(guild=guild, application__id=application_id) | Q(application__id=application_id)
+    ).select_related("application", "guild").all()
 
     return {"application_commands": [command.ds_json() for command in commands], "permissions": []}