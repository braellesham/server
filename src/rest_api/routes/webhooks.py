"""
    YEPCord: Free open source selfhostable fully discord-compatible chat
    Copyright (C) 2022-2023 RuslanUC

    This program is free software: you can redistribute it and/or modify
    it under the terms of the GNU Affero General Public License as published
    by the Free Software Foundation, either version 3 of the License, or
    (at your option) any later version.

    This program is distributed in the hope that it will be useful,
    but WITHOUT ANY WARRANTY; without even the implied warranty of
    MERCHANTABILITY or FITNESS FOR A PARTICULAR PURPOSE.  See the
    GNU Affero General Public License for more details.

    You should have received a copy of the GNU Affero General Public License
    along with this program.  If not, see <https://www.gnu.org/licenses/>.
"""

from typing import Optional

from quart import Blueprint, request
from quart_schema import validate_request, validate_querystring

from ..models.webhooks import WebhookUpdate, WebhookMessageCreate, WebhookMessageCreateQuery
from ..utils import getUser, multipleDecorators, allowWithoutUser, processMessageData, allowBots
from ...gateway.events import MessageCreateEvent, WebhooksUpdateEvent
from ...yepcord.ctx import getCore, getCDNStorage, getGw
from ...yepcord.enums import GuildPermissions, MessageType
from ...yepcord.errors import InvalidDataErr, Errors
from ...yepcord.models import User, Channel, Message
from ...yepcord.snowflake import Snowflake
from ...yepcord.utils import getImage

# Base path is /api/vX/webhooks
webhooks = Blueprint('webhooks', __name__)


@webhooks.delete("/<int:webhook>")
@webhooks.delete("/<int:webhook>/<string:token>")
<<<<<<< HEAD
@multipleDecorators(allowWithoutUser, allowBots, getUser)
async def api_webhooks_webhook_delete(user: Optional[User], webhook: int, token: Optional[str]=None):
=======
@multipleDecorators(allowWithoutUser, getUser)
async def api_webhooks_webhook_delete(user: Optional[User], webhook: int, token: Optional[str] = None):
>>>>>>> d2da2d5f
    if webhook := await getCore().getWebhook(webhook):
        if webhook.token != token:
            guild = webhook.channel.guild
            if not (member := await getCore().getGuildMember(guild, user.id)):
                raise InvalidDataErr(403, Errors.make(50013))
            await member.checkPermission(GuildPermissions.MANAGE_WEBHOOKS)
        await webhook.delete()
        await getGw().dispatch(WebhooksUpdateEvent(webhook.channel.guild.id, webhook.channel.id),
                               guild_id=webhook.channel.guild.id, permissions=GuildPermissions.MANAGE_WEBHOOKS)

    return "", 204


@webhooks.patch("/<int:webhook>")
@webhooks.patch("/<int:webhook>/<string:token>")
<<<<<<< HEAD
@multipleDecorators(validate_request(WebhookUpdate), allowWithoutUser, allowBots, getUser)
async def api_webhooks_webhook_patch(data: WebhookUpdate, user: Optional[User], webhook: int, token: Optional[str]=None):
=======
@multipleDecorators(validate_request(WebhookUpdate), allowWithoutUser, getUser)
async def api_webhooks_webhook_patch(data: WebhookUpdate, user: Optional[User], webhook: int,
                                     token: Optional[str] = None):
>>>>>>> d2da2d5f
    if not (webhook := await getCore().getWebhook(webhook)):
        raise InvalidDataErr(404, Errors.make(10015))
    channel = webhook.channel
    guild = channel.guild
    if webhook.token != token:
        if not (member := await getCore().getGuildMember(guild, user.id)):
            raise InvalidDataErr(403, Errors.make(50013))
        await member.checkPermission(GuildPermissions.MANAGE_WEBHOOKS)
    if data.channel_id:
        if user.id == 0:
            data.channel_id = None
        else:
            channel = await Channel.get_or_none(guild=webhook.channel.guild, id=data.channel_id).select_related("guild")
            if not channel or channel.guild != webhook.channel.guild: data.channel_id = None
    if (img := data.avatar) or img is None:
        if img is not None:
            img = getImage(img)
            if h := await getCDNStorage().setAvatarFromBytesIO(webhook.id, img):
                img = h
        data.avatar = img

    changes = data.model_dump(exclude_defaults=True)
    if "channel_id" in changes:
        changes["channel"] = channel
        del changes["channel_id"]

    await webhook.update(**changes)
    await getGw().dispatch(WebhooksUpdateEvent(guild.id, webhook.channel.id), guild_id=guild.id,
                           permissions=GuildPermissions.MANAGE_WEBHOOKS)

    return await webhook.ds_json()


@webhooks.get("/<int:webhook>")
@webhooks.get("/<int:webhook>/<string:token>")
<<<<<<< HEAD
@multipleDecorators(allowWithoutUser, allowBots, getUser)
async def api_webhooks_webhook_get(user: Optional[User], webhook: int, token: Optional[str]=None):
=======
@multipleDecorators(allowWithoutUser, getUser)
async def api_webhooks_webhook_get(user: Optional[User], webhook: int, token: Optional[str] = None):
>>>>>>> d2da2d5f
    if not (webhook := await getCore().getWebhook(webhook)):
        raise InvalidDataErr(404, Errors.make(10015))
    if webhook.token != token:
        guild = webhook.channel.guild
        if not (member := await getCore().getGuildMember(guild, user.id)):
            raise InvalidDataErr(403, Errors.make(50013))
        await member.checkPermission(GuildPermissions.MANAGE_WEBHOOKS)

    return await webhook.ds_json()


@webhooks.post("/<int:webhook>/<string:token>")
@multipleDecorators(validate_querystring(WebhookMessageCreateQuery))
async def api_webhooks_webhook_post(query_args: WebhookMessageCreateQuery, webhook: int, token: str):
    if not (webhook := await getCore().getWebhook(webhook)):
        raise InvalidDataErr(404, Errors.make(10015))
    if webhook.token != token:
        raise InvalidDataErr(403, Errors.make(50013))

    channel = webhook.channel
    data = await request.get_json()
    data, attachments = await processMessageData(data, channel)
    author = {
        "bot": True,
        "id": str(webhook.id),
        "username": data.get("username", webhook.name),
        "avatar": data.get("avatar", webhook.avatar),
        "discriminator": "0000"
    }
    data = WebhookMessageCreate(**data)

    message_type = MessageType.DEFAULT
    if data.message_reference:
        data.validate_reply(channel, await getCore().getMessage(channel, data.message_reference.message_id))
    if data.message_reference:
        message_type = MessageType.REPLY

    stickers = [await getCore().getSticker(sticker_id) for sticker_id in data.sticker_ids]
    if not data.content and not data.embeds and not attachments and not data.sticker_ids:
        raise InvalidDataErr(400, Errors.make(50006))
    stickers_data = {"sticker_items": [], "stickers": []}
    for sticker in stickers:
        stickers_data["stickers"].append(await sticker.ds_json(False))
        stickers_data["sticker_items"].append({
            "format_type": sticker.format,
            "id": str(sticker.id),
            "name": sticker.name,
        })

    data_json = data.to_json()
    if "sticker_ids" in data_json: del data_json["sticker_ids"]

    message = await Message.create(id=Snowflake.makeId(), channel=webhook.channel, author=None,
                                   guild=channel.guild, webhook_author=author, type=message_type,
                                   **stickers_data, **data_json)
    for attachment in attachments:
        attachment.message = message
        await attachment.save()

    message_json = await message.ds_json()
    await getCore().sendMessage(message)
    await getGw().dispatch(MessageCreateEvent(message_json), channel_id=channel.id)

    if query_args.wait:
        return message_json
    else:
        return "", 204<|MERGE_RESOLUTION|>--- conflicted
+++ resolved
@@ -37,13 +37,8 @@
 
 @webhooks.delete("/<int:webhook>")
 @webhooks.delete("/<int:webhook>/<string:token>")
-<<<<<<< HEAD
 @multipleDecorators(allowWithoutUser, allowBots, getUser)
 async def api_webhooks_webhook_delete(user: Optional[User], webhook: int, token: Optional[str]=None):
-=======
-@multipleDecorators(allowWithoutUser, getUser)
-async def api_webhooks_webhook_delete(user: Optional[User], webhook: int, token: Optional[str] = None):
->>>>>>> d2da2d5f
     if webhook := await getCore().getWebhook(webhook):
         if webhook.token != token:
             guild = webhook.channel.guild
@@ -59,14 +54,8 @@
 
 @webhooks.patch("/<int:webhook>")
 @webhooks.patch("/<int:webhook>/<string:token>")
-<<<<<<< HEAD
 @multipleDecorators(validate_request(WebhookUpdate), allowWithoutUser, allowBots, getUser)
 async def api_webhooks_webhook_patch(data: WebhookUpdate, user: Optional[User], webhook: int, token: Optional[str]=None):
-=======
-@multipleDecorators(validate_request(WebhookUpdate), allowWithoutUser, getUser)
-async def api_webhooks_webhook_patch(data: WebhookUpdate, user: Optional[User], webhook: int,
-                                     token: Optional[str] = None):
->>>>>>> d2da2d5f
     if not (webhook := await getCore().getWebhook(webhook)):
         raise InvalidDataErr(404, Errors.make(10015))
     channel = webhook.channel
@@ -102,13 +91,8 @@
 
 @webhooks.get("/<int:webhook>")
 @webhooks.get("/<int:webhook>/<string:token>")
-<<<<<<< HEAD
 @multipleDecorators(allowWithoutUser, allowBots, getUser)
 async def api_webhooks_webhook_get(user: Optional[User], webhook: int, token: Optional[str]=None):
-=======
-@multipleDecorators(allowWithoutUser, getUser)
-async def api_webhooks_webhook_get(user: Optional[User], webhook: int, token: Optional[str] = None):
->>>>>>> d2da2d5f
     if not (webhook := await getCore().getWebhook(webhook)):
         raise InvalidDataErr(404, Errors.make(10015))
     if webhook.token != token:
