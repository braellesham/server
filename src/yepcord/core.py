"""
    YEPCord: Free open source selfhostable fully discord-compatible chat
    Copyright (C) 2022-2023 RuslanUC

    This program is free software: you can redistribute it and/or modify
    it under the terms of the GNU Affero General Public License as published
    by the Free Software Foundation, either version 3 of the License, or
    (at your option) any later version.

    This program is distributed in the hope that it will be useful,
    but WITHOUT ANY WARRANTY; without even the implied warranty of
    MERCHANTABILITY or FITNESS FOR A PARTICULAR PURPOSE.  See the
    GNU Affero General Public License for more details.

    You should have received a copy of the GNU Affero General Public License
    along with this program.  If not, see <https://www.gnu.org/licenses/>.
"""
import os.path
from asyncio import get_event_loop
# noinspection PyPackageRequirements
from contextvars import Context
from datetime import datetime
from hashlib import sha256
from hmac import new
from json import loads as jloads, dumps as jdumps
from os import urandom
from random import randint
from time import time
from typing import Optional, Union

import maxminddb
from bcrypt import hashpw, gensalt, checkpw
from tortoise.expressions import Q, Subquery
from tortoise.functions import Count, Max
from tortoise.transactions import atomic

from .classes.other import EmailMsg, JWT, MFA
from .classes.singleton import Singleton
from .config import Config
from .enums import ChannelType, GUILD_CHANNELS
from .errors import InvalidDataErr, MfaRequiredErr, Errors
from .models import User, UserData, UserSettings, Session, Relationship, Channel, Message, ReadState, UserNote, \
    Attachment, FrecencySettings, Emoji, Invite, Guild, GuildMember, GuildTemplate, Reaction, Sticker, \
    PermissionOverwrite, GuildBan, AuditLogEntry, Webhook, HiddenDmChannel, MfaCode, Role, GuildEvent, \
<<<<<<< HEAD
    ThreadMetadata, ThreadMember, is_sqlite, Application
=======
    ThreadMetadata, ThreadMember
>>>>>>> d2da2d5f
from .snowflake import Snowflake
from .storage import getStorage
from .utils import b64encode, b64decode, int_size, NoneType
from ..gateway.events import DMChannelCreateEvent
from . import ctx


# noinspection PyMethodMayBeStatic
class Core(Singleton):
    def __init__(self, key=None):
        self.key = key if key and len(key) >= 16 and isinstance(key, bytes) else urandom(32)
        self.ipdb = None

    def prepPassword(self, password: str, uid: int) -> bytes:
        """
        Prepares user password for hashing
        :param password:
        :param uid:
        :return:
        """
        password = password.encode("utf8")
        password += uid.to_bytes(int_size(uid), "big")
        return password.replace(b"\x00", b'')

    def hashPassword(self, uid: int, password: str) -> str:
        password = self.prepPassword(password, uid)
        return hashpw(password, gensalt(Config.BCRYPT_ROUNDS)).decode("utf8")

    def generateSessionSignature(self) -> str:
        return b64encode(urandom(32))

    async def getRandomDiscriminator(self, login: str) -> Optional[int]:
        for _ in range(5):
            d = randint(1, 9999)
            if not await User.y.getByUsername(login, d):
                return d

    @atomic()
    async def register(self, uid: int, login: str, email: Optional[str], password: str, birth: str,
                       locale: str = "en-US",
                       invite: Optional[str] = None) -> Session:
        birth = datetime.strptime(birth, "%Y-%m-%d")

        email = email.lower()
        if await self.getUserByEmail(email):
            raise InvalidDataErr(400, Errors.make(50035, {"email": {"code": "EMAIL_ALREADY_REGISTERED",
                                                                    "message": "Email address already registered."}}))
        password = self.hashPassword(uid, password)
        signature = self.generateSessionSignature()

        discriminator = await self.getRandomDiscriminator(login)
        if discriminator is None:
            raise InvalidDataErr(400, Errors.make(50035, {"login": {"code": "USERNAME_TOO_MANY_USERS",
                                                                    "message": "Too many users have this username, "
                                                                               "please try another."}}))

        user = await User.create(id=uid, email=email, password=password)
        await UserData.create(id=uid, user=user, birth=birth, username=login, discriminator=discriminator)
        await UserSettings.create(id=uid, user=user, locale=locale)

        session = await Session.create(id=Snowflake.makeId(), user=user, signature=signature)
        await self.sendVerificationEmail(user)
        return session

    async def login(self, email: str, password: str) -> Session:
        email = email.strip().lower()
        user = await User.get_or_none(email=email)
        if not user or not checkpw(self.prepPassword(password, user.id), user.password.encode("utf8")):
            raise InvalidDataErr(400, Errors.make(50035, {"login": {"code": "INVALID_LOGIN",
                                                                    "message": "Invalid login or password."},
                                                          "password": {"code": "INVALID_LOGIN",
                                                                       "message": "Invalid login or password."}}))
        settings = await user.settings
        if settings.mfa:
            _sid = urandom(12)
            sid = int.from_bytes(_sid, "big")
            raise MfaRequiredErr(user.id, b64encode(_sid), self.generateMfaTicketSignature(user, sid))
        return await self.createSession(user.id)

    async def createSession(self, user: Union[int, User]) -> Optional[Session]:
        if not isinstance(user, User) and (user := await User.get_or_none(id=user, deleted=False)) is None:
            return
        sig = self.generateSessionSignature()
        return await Session.create(id=Snowflake.makeId(), user=user, signature=sig)

    async def getUserProfile(self, uid: int, current_user: User) -> User:
        # TODO: check for relationship, mutual guilds or mutual friends
        if not (user := await User.y.get(uid, False)):
            raise InvalidDataErr(404, Errors.make(10013))
        return user

    async def checkUserPassword(self, user: User, password: str) -> bool:
        return checkpw(self.prepPassword(password, user.id), user.password.encode("utf8"))

    async def changeUserDiscriminator(self, user: User, discriminator: int, changed_username: bool = False) -> bool:
        data = await user.data
        username = data.username
        if await User.y.getByUsername(username, discriminator):
            if changed_username:
                return False
            raise InvalidDataErr(400, Errors.make(50035, {"username": {
                "code": "USERNAME_TOO_MANY_USERS",
                "message": "This discriminator already used by someone. Please enter something else."
            }}))
        data.discriminator = discriminator
        await data.save(update_fields=["discriminator"])
        return True

    async def changeUserName(self, user: User, username: str) -> None:
        data = await user.data
        discriminator = data.discriminator
        if await User.y.getByUsername(username, discriminator):
            discriminator = await self.getRandomDiscriminator(username)
            if discriminator is None:
                raise InvalidDataErr(400, Errors.make(50035, {"username": {
                    "code": "USERNAME_TOO_MANY_USERS",
                    "message": "This name is used by too many users. Please enter something else or try again."
                }}))
        data.username = username
        data.discriminator = discriminator
        await data.save(update_fields=["username", "discriminator"])

    async def getRelationships(self, user: User, with_data=False) -> list[dict]:
        rels = []
        rel: Relationship
        for rel in await (Relationship.filter(Q(from_user=user) | Q(to_user=user))
                          .select_related("from_user", "to_user").all()):
            if (rel_json := await rel.ds_json(user, with_data)) is not None:
                rels.append(rel_json)
        return rels

    async def getRelatedUsers(self, user: User, only_ids=False) -> list:
        users = []
        for r in await (Relationship.filter(Q(from_user=user) | Q(to_user=user)).select_related("from_user", "to_user")
                        .all()):
            other_user = r.other_user(user)
            if only_ids:
                users.append(other_user.id)
                continue
            data = await other_user.data
            users.append(data.ds_json)
        for channel in await self.getPrivateChannels(user, with_hidden=True):
            channel = await Channel.get(id=channel.id)
            for recipient in await channel.recipients.all():
                if recipient.id == user.id: continue
                if only_ids:
                    if recipient.id in users: continue
                    users.append(recipient.id)
                    continue
                if [rec for rec in users if rec["id"] == recipient.id]:
                    continue
                data = await recipient.data
                users.append(data.ds_json)
        return users

    async def changeUserPassword(self, user: User, new_password: str) -> None:
        user.password = self.hashPassword(user.id, new_password)
        await user.save(update_fields=["password"])

    async def setBackupCodes(self, user: User, codes: list[str]) -> None:
        await self.clearBackupCodes(user)
        await MfaCode.bulk_create([
            MfaCode(user=user, code=code) for code in codes
        ])

    async def clearBackupCodes(self, user: User) -> None:
        await MfaCode.filter(user=user).delete()

    async def getBackupCodes(self, user: User) -> list[MfaCode]:
        return await MfaCode.filter(user=user).select_related("user").limit(10).all()

    def generateMfaTicketSignature(self, user: User, session_id: int) -> str:
        payload = {
            "user_id": user.id,
            "session_id": session_id
        }
        token = JWT.encode(payload, self.key, time() + 300)
        return b64encode(token)

    def verifyMfaTicketSignature(self, user: User, session_id: int, token: str) -> bool:
        if not (payload := JWT.decode(token, self.key)):
            return False
        if payload["user_id"] != user.id: return False
        if payload["session_id"] != session_id: return False
        return True

    async def getMfaFromTicket(self, ticket: str) -> Optional[MFA]:
        try:
            uid, sid, sig = ticket.split(".")
            uid = jloads(b64decode(uid).decode("utf8"))[0]
            sid = int.from_bytes(b64decode(sid), "big")
            sig = b64decode(sig).decode("utf8")
        except (ValueError, IndexError):
            return
        if not (user := await User.y.get(uid)):
            return
        if not self.verifyMfaTicketSignature(user, sid, sig):
            return
        settings = await user.settings
        return MFA(settings.mfa, uid)

    async def generateUserMfaNonce(self, user: User) -> tuple[str, str]:
        exp = time() + 600
        code = b64encode(urandom(16))
        nonce = JWT.encode({"type": "normal", "code": code, "user_id": user.id}, self.key, exp)
        rnonce = JWT.encode({"type": "regenerate", "code": code, "user_id": user.id}, self.key, exp)
        return nonce, rnonce

    async def verifyUserMfaNonce(self, user: User, nonce: str, regenerate: bool) -> None:
        if not (payload := JWT.decode(nonce, self.key)) or payload["user_id"] != user.id:
            raise InvalidDataErr(400, Errors.make(60011))
        nonce_type = "normal" if not regenerate else "regenerate"
        if nonce_type != payload["type"]:
            raise InvalidDataErr(400, Errors.make(60011))

    async def useMfaCode(self, user: User, code: str) -> bool:
        if (code := await MfaCode.get_or_none(user=user, code=code, used=False)) is None:
            return False
        code.used = True
        await code.save(update_fields=["used"])
        return True

    async def getChannel(self, channel_id: int) -> Optional[Channel]:
        if (channel := await Channel.get_or_none(id=channel_id).select_related("guild", "owner", "parent")) is None:
            return
        return await self.setLastMessageIdForChannel(channel)

    async def getDChannel(self, user1: User, user2: User) -> Optional[Channel]:
        return await Channel.get_or_none(
            id__in=Subquery(
                Channel
                .filter(recipients__id__in=[user1.id, user2.id])
                .annotate(user_count=Count('recipients__id', distinct=True))
                .filter(user_count=2)
                .values_list('id', flat=True)
            )
        )

    async def getDMChannelOrCreate(self, user1: User, user2: User) -> Channel:
        channel = await self.getDChannel(user1, user2)
        if channel is None:
            channel = await Channel.create(id=Snowflake.makeId(), type=ChannelType.DM)
            await channel.recipients.add(user1)
            await channel.recipients.add(user2)
            return await Channel.get(id=channel.id)

        if await self.isDmChannelHidden(user1, channel):
            await self.unhideDmChannel(user1, channel)
            await ctx.getGw().dispatch(DMChannelCreateEvent(channel), users=[user1.id])
        return await self.setLastMessageIdForChannel(channel)

    async def getLastMessageId(self, channel: Channel) -> Optional[int]:

        if (last_message_id := await Message.filter(channel=channel).annotate(max_id=Max("id")).first()) is not None:
            return last_message_id.max_id

    async def setLastMessageIdForChannel(self, channel: Channel) -> Channel:
        channel.last_message_id = await self.getLastMessageId(channel)
        return channel

    async def getChannelMessagesCount(self, channel: Channel) -> int:
        return await Message.filter(channel=channel).count()

    async def getPrivateChannels(self, user: User, with_hidden: bool = False) -> list[Channel]:
        channels = await Channel.filter(recipients__id=user.id).select_related("owner").all()
        channels = [channel for channel in channels if not await self.isDmChannelHidden(user, channel)]
        return [await self.setLastMessageIdForChannel(channel) for channel in channels]

    async def getChannelMessages(self, channel: Channel, limit: int, before: int = 0, after: int = 0) -> list[Message]:
        id_filter = {}
        if after: id_filter["id__gt"] = after
        if before: id_filter["id__lt"] = before
<<<<<<< HEAD
        messages = await (Message.objects
                          .select_related(["thread", "interaction", "interaction__user", "interaction__command"])
                          .filter(channel=channel, ephemeral=False, **id_filter).order_by("-id")
                          .limit(limit, limit_raw_sql=True).all())
=======
        messages = await (Message.filter(channel=channel, **id_filter)
                          .select_related("thread", "channel", "author", "guild")
                          .order_by("-id").limit(limit).all())
>>>>>>> d2da2d5f
        return messages

    async def getMessage(self, channel: Channel, message_id: int) -> Optional[Message]:
        if not message_id: return
        return await (Message.get_or_none(channel=channel, id=message_id)
                      .select_related("author", "channel", "thread", "guild"))

    async def sendMessage(self, message: Message) -> Message:
        async def _addToReadStates():
            users = await self.getRelatedUsersToChannel(message.channel)
            if message.author.id in users:
                users.remove(message.author.id)
            for user in users:
                read_state, _ = await ReadState.get_or_create(
                    user=user, channel=message.channel, defaults={"last_read_id": message.id, "count": 0}
                )
                read_state.count += 1
                await read_state.save(update_fields=["count"])

        Context().run(get_event_loop().create_task, _addToReadStates())
        return message

    async def getRelatedUsersToChannel(self, channel: Union[Channel, int], ids: bool = True) -> list[Union[int, User]]:
        if isinstance(channel, int):
            channel = await Channel.get_or_none(id=channel).select_related("guild")
        if not channel:
            return []
        if channel.type in [ChannelType.DM, ChannelType.GROUP_DM]:
            if ids: return [recipient.id for recipient in await channel.recipients.all()]
            return await channel.recipients.all()
        elif channel.type in GUILD_CHANNELS:
            return [member.user.id for member in await self.getGuildMembers(channel.guild)]
        elif channel.type in (ChannelType.GUILD_PUBLIC_THREAD, ChannelType.GUILD_PRIVATE_THREAD):
            return [member.user.id for member in await self.getThreadMembers(channel)]

    async def setReadState(self, user: User, channel: Channel, count: int, last: int) -> None:
        read_state, _ = await ReadState.get_or_create(
            user=user, channel=channel, defaults={"last_read_id": last, "count": count}
        )
        read_state.last_read_id = last
        read_state.count = count
        await read_state.save(update_fields=["last_read_id", "count"])

    async def getReadStatesJ(self, user: User) -> list:
        states = []
        st: ReadState
        for st in await ReadState.filter(user=user).all():
            states.append(await st.ds_json())
        return states

    async def getUserNote(self, user: User, target: User) -> Optional[UserNote]:
        return await UserNote.get_or_none(user=user, target=target).select_related("user", "target")

    async def getAttachment(self, attachment_id: int) -> Optional[Attachment]:
        return await Attachment.get_or_none(id=attachment_id)

    async def getUserByChannelId(self, channel_id: int, user_id: int) -> Optional[User]:
        if not (channel := await self.getChannel(channel_id)):
            return None
        return await self.getUserByChannel(channel, user_id)

    async def getUserByChannel(self, channel: Channel, user_id: int) -> Optional[User]:
        if channel.type in (ChannelType.DM, ChannelType.GROUP_DM):
            if await Channel.filter(id=channel.id, recipients__id__in=[user_id]).select_related("recipients").exists():
                return await User.y.get(user_id)
        elif channel.type in GUILD_CHANNELS:
            return await self.getGuildMember(channel.guild, user_id)
        elif channel.type in (ChannelType.GUILD_PUBLIC_THREAD, ChannelType.GUILD_PRIVATE_THREAD):
            return await self.getThreadMember(channel, user_id)

    async def sendVerificationEmail(self, user: User) -> None:
        key = new(self.key, str(user.id).encode('utf-8'), sha256).digest()
        t = int(time())
        sig = b64encode(new(key, f"{user.id}:{user.email}:{t}".encode('utf-8'), sha256).digest())
        token = b64encode(jdumps({"id": user.id, "email": user.email, "time": t}))
        token += f".{sig}"
        link = f"https://{Config.PUBLIC_HOST}/verify#token={token}"
        await EmailMsg(user.email, "Confirm your e-mail in YEPCord",
                       f"Thank you for signing up for a YEPCord account!\nFirst you need to make sure that you are you!"
                       f" Click to verify your email address:\n{link}").send()

    async def verifyEmail(self, user: User, token: str) -> None:
        try:
            data, sig = token.split(".")
            data = jloads(b64decode(data).decode("utf8"))
            sig = b64decode(sig)
            t = data["time"]
            assert data["email"] == user.email and data["id"] == user.id and time() - t < 600
            key = new(self.key, str(user.id).encode('utf-8'), sha256).digest()
            vsig = new(key, f"{user.id}:{user.email}:{t}".encode('utf-8'), sha256).digest()
            assert sig == vsig
        except:
            raise InvalidDataErr(400, Errors.make(50035, {"token": {"code": "TOKEN_INVALID",
                                                                    "message": "Invalid token."}}))
        user.verified = True
        await user.save(update_fields=["verified"])

    async def getUserByEmail(self, email: str) -> Optional[User]:
        return await User.get_or_none(email=email)

    async def changeUserEmail(self, user: User, email: str) -> None:
        email = email.lower()
        if user.email == email:
            return
        if await self.getUserByEmail(email):
            raise InvalidDataErr(400, Errors.make(50035, {"email": {"code": "EMAIL_ALREADY_REGISTERED",
                                                                    "message": "Email address already registered."}}))
        await user.update(email=email, verified=False)

    async def sendMfaChallengeEmail(self, user: User, nonce: str) -> None:
        code = await self.mfaNonceToCode(user, nonce)
        await EmailMsg(user.email,
                       f"Your one-time verification key is {code}",
                       f"It looks like you're trying to view your account's backup codes.\n"
                       f"This verification key expires in 10 minutes. This key is extremely sensitive, treat it like a "
                       f"password and do not share it with anyone.\n"
                       f"Enter it in the app to unlock your backup codes:\n{code}").send()

    async def mfaNonceToCode(self, user: User, nonce: str) -> Optional[str]:
        if not (payload := JWT.decode(nonce, self.key)):
            return
        token = JWT.encode({"code": payload["code"]}, self.key)
        signature = token.split(".")[2]
        return signature.replace("-", "").replace("_", "")[:8].upper()

    async def createDMGroupChannel(self, user: User, recipients: list[User], name: Optional[str] = None) -> Channel:
        if user.id not in recipients:
            recipients.append(user)
        channel = await Channel.create(id=Snowflake.makeId(), type=ChannelType.GROUP_DM, name=name, owner=user)
        for recipient in recipients:
            await channel.recipients.add(recipient)
        return channel

    async def pinMessage(self, message: Message) -> None:
        if await Message.filter(pinned=True, channel=message.channel).count() >= 50:
            raise InvalidDataErr(400, Errors.make(30003))
        message.extra_data["pinned_at"] = int(time())
        message.pinned = True
        await message.save(update_fields=["extra_data", "pinned"])

    async def getLastPinnedMessage(self, channel: Channel) -> Optional[Message]:
        # TODO: order by pinned timestamp
        return await Message.filter(pinned=True, channel=channel).order_by("-id").get_or_none()

    async def getLastPinTimestamp(self, channel: Channel) -> str:
        last = await self.getLastPinnedMessage(channel)
        last_ts = last.extra_data["pinned_at"] if last is not None else 0
        return datetime.utcfromtimestamp(last_ts).strftime("%Y-%m-%dT%H:%M:%S+00:00")

    async def getPinnedMessages(self, channel: Channel) -> list[Message]:
        return await Message.filter(pinned=True, channel=channel).select_related("channel", "author", "guild").all()

    async def addReaction(self, message: Message, user: User, emoji: Emoji, emoji_name: str) -> Reaction:
        return (await Reaction.get_or_create(user=user, message=message, emoji=emoji, emoji_name=emoji_name))[0]

    async def removeReaction(self, message: Message, user: User, emoji: Emoji, emoji_name: str) -> None:
        await Reaction.filter(user=user, message=message, emoji=emoji, emoji_name=emoji_name).delete()

    async def getMessageReactionsJ(self, message: Message, user: Union[User, int]) -> list:
        if isinstance(user, User):
            user = user.id
        reactions = []
        result = await (Reaction.filter(message=message)
                        .group_by("emoji_name", "emoji__id")
                        .annotate(count=Count("id"))
                        .values("id", "emoji_name", "emoji__id", "count"))

        me_results = set(await Reaction.filter(message=message, user=user).values_list("id", flat=True))

        for r in result:
            reactions.append({
                "emoji": {"id": str(r["emoji__id"]) if r["emoji__id"] else None, "name": r["emoji_name"]},
                "count": r["count"],
                "me": r["id"] in me_results
            })
        return reactions

    async def getReactedUsersJ(self, message: Message, limit: int, emoji: Emoji, emoji_name: str) -> list[dict]:
        users = []
        reactions = await (Reaction.filter(message=message, emoji=emoji, emoji_name=emoji_name).limit(limit)
                           .select_related("user").all())
        for reaction in reactions:
            data = await reaction.user.data
            users.append(data.ds_json)
        return users

    async def searchMessages(self, channel: Channel, search_filter: dict) -> tuple[list[Message], int]:
        filter_args = {"channel": channel}
        if "author_id" in search_filter:
            filter_args["author__id"] = search_filter["author_id"]
        if "mentions" in search_filter:
            filter_args["content__contains"] = f"<@{search_filter['mentions']}>"
        if "has" in search_filter:
            ...  # TODO: add `has` filter
        if "min_id" in search_filter:
            filter_args["id__gt"] = search_filter["min_id"]
        if "max_id" in search_filter:
            filter_args["id__lt"] = search_filter["max_id"]
        if "pinned" in search_filter:
            filter_args["pinned"] = search_filter["pinned"].lower() == "true"
        if "content" in search_filter:
            filter_args["content__icontains"] = search_filter["content"]
        query = (Message.filter(**filter_args).select_related("author", "channel", "thread", "guild")
                 .order_by("-id").limit(25))
        if "offset" in search_filter:
            query = query.offset(search_filter["offset"])
        messages = await query.all()
        count = await query.count()
        return messages, count

    async def createInvite(self, channel: Channel, inviter: User, max_age: int = 86400, max_uses: int = 0) -> Invite:
        return await Invite.create(
            id=Snowflake.makeId(), channel=channel, inviter=inviter, max_age=max_age, max_uses=max_uses
        )

    async def getInvite(self, invite_id: int) -> Optional[Invite]:
        return await (Invite.get_or_none(id=invite_id)
                      .select_related("channel", "channel__guild", "inviter", "channel__guild__owner",
                                      "channel__owner"))

    @atomic()
    async def createGuild(self, guild_id: int, user: User, name: str, icon: str = None) -> Guild:
        guild = await Guild.create(id=guild_id, owner=user, name=name, icon=icon)
        await Role.create(id=guild.id, guild=guild, name="@everyone")

        text_category = await Channel.create(
            id=Snowflake.makeId(), type=ChannelType.GUILD_CATEGORY, guild=guild, name="Text Channels", position=0,
            flags=0, rate_limit=0
        )
        voice_category = await Channel.create(
            id=Snowflake.makeId(), type=ChannelType.GUILD_CATEGORY, guild=guild, name="Voice Channels", position=0,
            flags=0, rate_limit=0
        )
        system_channel = await Channel.create(
            id=Snowflake.makeId(), type=ChannelType.GUILD_TEXT, guild=guild, name="general", position=0, flags=0,
            parent=text_category, rate_limit=0
        )
        await Channel.create(
            id=Snowflake.makeId(), type=ChannelType.GUILD_VOICE, guild=guild, name="General", position=0, flags=0,
            parent=voice_category, bitrate=64000, user_limit=0, rate_limit=0
        )
        guild.system_channel = system_channel.id
        await guild.save(update_fields=["system_channel"])

        await GuildMember.create(id=Snowflake.makeId(), user=user, guild=guild)

        return guild

    @atomic()
    async def createGuildFromTemplate(self, guild_id: int, user: User, template: GuildTemplate, name: Optional[str],
                                      icon: Optional[str]) -> Guild:
        serialized = template.serialized_guild
        name = serialized["name"] = name or serialized["name"]
        guild = await Guild.create(id=guild_id, owner=user, name=name)

        serialized["icon"] = icon
        replaced_ids: dict[Union[int, NoneType], Union[int, NoneType]] = {None: None, 0: guild_id}
        channels = {}

        for role in serialized["roles"]:
            if role["id"] not in replaced_ids:
                replaced_ids[role["id"]] = Snowflake.makeId()
            role["id"] = replaced_ids[role["id"]]
            await Role.create(guild=guild, **role)

        for channel in serialized["channels"]:
            if channel["id"] not in replaced_ids:
                replaced_ids[channel["id"]] = Snowflake.makeId()
            channel["id"] = channel_id = replaced_ids[channel["id"]]
            channel["parent"] = channels.get(replaced_ids.get(channel["parent_id"], None), None)
            channel["rate_limit"] = channel["rate_limit_per_user"]
            channel["default_auto_archive"] = channel["default_auto_archive_duration"]

            del channel["parent_id"]
            del channel["rate_limit_per_user"]
            del channel["default_auto_archive_duration"]

            del channel["available_tags"]
            del channel["template"]
            del channel["default_reaction_emoji"]
            del channel["default_thread_rate_limit_per_user"]
            del channel["default_sort_order"]
            del channel["default_forum_layout"]

            permission_overwrites = channel["permission_overwrites"]
            del channel["permission_overwrites"]

            channels[channel_id] = await Channel.create(guild=guild, **channel)
            for overwrite in permission_overwrites:
                overwrite["target_id"] = replaced_ids[overwrite["id"]]
                overwrite["channel"] = channels[channel_id]
                del overwrite["id"]
                await PermissionOverwrite.create(**overwrite)

        serialized["afk_channel"] = replaced_ids.get(serialized["afk_channel_id"], None)
        serialized["system_channel"] = replaced_ids.get(serialized["system_channel_id"], None)
        del serialized["afk_channel_id"]
        del serialized["system_channel_id"]

        del serialized["roles"]
        del serialized["channels"]

        await guild.update(**serialized)
        await GuildMember.create(id=Snowflake.makeId(), user=user, guild=guild)

        return guild

    async def getRole(self, role_id: int) -> Role:
<<<<<<< HEAD
        return await Role.objects.select_related("guild").get_or_none(id=role_id)
=======
        return await Role.get_or_none(id=role_id).select_related("guild")
>>>>>>> d2da2d5f

    async def getRoles(self, guild: Guild, exclude_default=False) -> list[Role]:
        query = Role.filter(guild=guild).select_related("guild")
        if exclude_default:
            query = query.exclude(id=guild.id)
        return await query.all()

    async def getGuildMember(self, guild: Guild, user_id: int) -> Optional[GuildMember]:
        return await GuildMember.get_or_none(guild=guild, user__id=user_id).select_related("user", "guild",
                                                                                           "guild__owner")

    async def getGuildMembers(self, guild: Guild) -> list[GuildMember]:
        return await GuildMember.filter(guild=guild).select_related("user").all()

    async def getGuildMembersIds(self, guild: Guild) -> list[int]:
        return [member.user.id for member in await self.getGuildMembers(guild)]

    async def getGuildChannels(self, guild: Guild) -> list[Channel]:
        return await Channel.filter(guild=guild) \
            .exclude(type__in=[ChannelType.GUILD_PUBLIC_THREAD, ChannelType.GUILD_PRIVATE_THREAD])\
            .select_related("guild", "parent").all()

    async def getUserGuilds(self, user: User) -> list[Guild]:
        return [member.guild for member in await GuildMember.filter(user=user).select_related("guild").all()]

    async def getGuildMemberCount(self, guild: Guild) -> int:
        return await GuildMember.filter(guild=guild).count()

    async def getGuild(self, guild_id: int) -> Optional[Guild]:
        return await Guild.get_or_none(id=guild_id).select_related("owner")

    async def getEmojis(self, guild_id: int) -> list[Emoji]:
        return await Emoji.filter(guild__id=guild_id).select_related("user").all()

    async def getEmoji(self, emoji_id: int) -> Optional[Emoji]:
        return await Emoji.get_or_none(id=emoji_id).select_related("guild")

    async def getEmojiByReaction(self, reaction: str) -> Optional[Emoji]:
        try:
            name, emoji_id = reaction.split(":")
            emoji_id = int(emoji_id)
            if "~" in name:
                name = name.split("~")[0]
        except ValueError:
            return
        if not (emoji := await self.getEmoji(emoji_id)):
            return
        return emoji if emoji.name == name else None

    async def getGuildInvites(self, guild: Guild) -> list[Invite]:
        return await Invite.filter(channel__guild=guild).select_related("channel", "channel__guild", "inviter").all()

    async def banGuildMember(self, member: GuildMember, reason: str = None) -> None:
        if reason is None: reason = ""
        await GuildBan.create(user=member.user, guild=member.guild, reason=reason)

    async def banGuildUser(self, user: User, guild: Guild, reason: str = None) -> None:
        if reason is None: reason = ""
        await GuildBan.create(user=user, guild=guild, reason=reason)

    async def getGuildBan(self, guild: Guild, user_id: int) -> Optional[GuildMember]:
        return await GuildBan.get_or_none(guild=guild, user__id=user_id)

    async def getGuildBans(self, guild: Guild) -> list[GuildBan]:
        return await GuildBan.filter(guild=guild).select_related("user", "guild").all()

    async def bulkDeleteGuildMessagesFromBanned(self, guild: Guild, user_id: int, after_id: int) -> dict[
        int, list[int]]:
        messages = await (Message.filter(guild=guild, author__id=user_id, id__gt=after_id).select_related("channel")
                          .limit(500).all())
        result = {}
        messages_ids = []
        for message in messages:
            if message.channel.id not in result:
                result[message.channel.id] = []
            result[message.channel.id].append(message.id)
            messages_ids.append(message.id)

        await Message.filter(id__in=messages_ids).delete()

        return result

    async def getRolesMemberCounts(self, guild: Guild) -> dict[int, int]:
        counts = {}
        for role in await Role.filter(guild=guild).select_related("guildmembers").annotate(m=Count("guildmembers")).all():
            counts[role.id] = role.m
        return counts

    async def getMutualGuildsJ(self, user: User, current_user: User) -> list[dict[str, str]]:
        user_guilds_member = await GuildMember.filter(user=user).select_related("guild").all()
        user_guild_ids = [member.guild.id for member in user_guilds_member]
        user_guilds_member = {member.guild.id: member for member in user_guilds_member}

        current_user_guilds_member = await GuildMember.filter(user=current_user).select_related("guild").all()
        current_user_guild_ids = [member.guild.id for member in current_user_guilds_member]

        mutual_guilds_ids = set(user_guild_ids) & set(current_user_guild_ids)
        mutual_guilds_json = []
        for guild_id in mutual_guilds_ids:
            member = user_guilds_member[guild_id]
            mutual_guilds_json.append({"id": str(guild_id), "nick": member.nick})

        return mutual_guilds_json

    async def getAttachments(self, message: Message) -> list[Attachment]:
        return await Attachment.filter(message=message).select_related("channel").all()

    async def getMemberRolesIds(self, member: GuildMember, include_default: bool = False) -> list[int]:
        roles_ids = [role.id for role in await member.roles.all()]
        if include_default:
            roles_ids.append(member.guild.id)
        return roles_ids

    async def setMemberRolesFromList(self, member: GuildMember, roles: list[Role]) -> None:
        current_roles = await member.roles.all()
        for role in roles:
            if role not in current_roles and not role.managed:
                await member.roles.add(role)
        for role in current_roles:
            if role not in roles and not role.managed:
                await member.roles.remove(role)

    async def getMemberRoles(self, member: GuildMember, include_default: bool = False) -> list[Role]:
        roles = await member.roles.all()
        if include_default:
            roles.append(await Role.get(id=member.guild.id))

        roles.sort(key=lambda r: r.position)
        return roles

    async def removeGuildBan(self, guild: Guild, user: User) -> None:
        await GuildBan.filter(guild=guild, user=user).delete()

    async def getRoleMemberIds(self, role: Role) -> list[int]:
<<<<<<< HEAD
        role = await Role.objects.select_related(["guildmembers", "guildmembers__user"]).limit(100).get(id=role.id)
        return [member.user.id for member in role.guildmembers]
=======
        role = await Role.get(id=role.id)
        return [member.user.id for member in await role.guildmembers.all().select_related("user")]
>>>>>>> d2da2d5f

    async def getGuildMembersGw(self, guild: Guild, query: str, limit: int, user_ids: list[int]) -> list[GuildMember]:
        # noinspection PyUnresolvedReferences
        return await GuildMember.filter(
            Q(guild=guild) &
            (Q(nick__startswith=query) | Q(user__userdatas__username__istartswith=query)) #&
            #((GuildMember.user.id in user_ids) if user_ids else (GuildMember.user.id not in [0]))
        ).limit(limit).all()

    async def memberHasRole(self, member: GuildMember, role: Role) -> bool:
        return await member.roles.filter(id=role.id).exists()

    async def getPermissionOverwrite(self, channel: Channel, target_id: int) -> Optional[PermissionOverwrite]:
        return await (PermissionOverwrite.get_or_none(channel=channel, target_id=target_id)
                      .select_related("channel", "channel__guild"))

    async def getPermissionOverwrites(self, channel: Channel) -> list[PermissionOverwrite]:
        return await PermissionOverwrite.filter(channel=channel).all()

    async def deletePermissionOverwrite(self, channel: Channel, target_id: int) -> None:
        if (overwrite := await self.getPermissionOverwrite(channel, target_id)) is not None:
            await overwrite.delete()

    async def getOverwritesForMember(self, channel: Channel, member: GuildMember) -> list[PermissionOverwrite]:
        roles = await self.getMemberRoles(member, True)
        roles.sort(key=lambda r: r.position)
        roles = {role.id: role for role in roles}
        overwrites = await self.getPermissionOverwrites(channel)
        overwrites.sort(key=lambda r: r.type)
        result = []
        for overwrite in overwrites:
            if overwrite.target_id in roles or overwrite.target_id == member.user.id:
                result.append(overwrite)
        return result

    async def getChannelInvites(self, channel: Channel) -> list[Invite]:
        #await Invite.Meta.database.execute(
        #    query="DELETE FROM `invites` WHERE channel=:channel_id AND `max_age` > 0 AND "
        #          "`max_age` + (((`id` >> 22) + :sf_epoch) / 1000) < :current_time;",
        #    values={"channel_id": channel.id, "current_time": int(time()), "sf_epoch": Snowflake.EPOCH}
        #)
        return await (Invite.filter(channel=channel, vanity_code__isnull=True)
                      .select_related("channel__guild", "inviter").all())

    async def getVanityCodeInvite(self, code: str) -> Optional[Invite]:
        if code is None: return
        return await Invite.get_or_none(vanity_code=code)

    async def useInvite(self, invite: Invite) -> None:
        if 0 < invite.max_uses <= invite.uses + 1:
            await invite.delete()
        else:
            invite.uses += 1
            await invite.save(update_fields=["uses"])

    async def getAuditLogEntries(self, guild: Guild, limit: int, before: Optional[int] = None) -> list[AuditLogEntry]:
        before = {} if before is None else {"id__lt": before}
        return await AuditLogEntry.filter(guild=guild, **before).select_related("guild", "user").limit(limit).all()

    async def getGuildTemplate(self, guild: Guild) -> Optional[GuildTemplate]:
        return await GuildTemplate.get_or_none(guild=guild).select_related("creator", "guild")

    async def getGuildTemplateById(self, template_id: int) -> Optional[GuildTemplate]:
        return await GuildTemplate.get_or_none(id=template_id).select_related("guild", "creator")

    async def setTemplateDirty(self, guild: Guild) -> None:
        if not (template := await self.getGuildTemplate(guild)):
            return
        template.is_dirty = True
        await template.save(update_fields=["is_dirty"])

    async def getWebhooks(self, guild: Guild) -> list[Webhook]:
        return await Webhook.filter(channel__guild=guild).select_related("channel", "channel__guild", "user").all()

    async def getChannelWebhooks(self, channel: Channel) -> list[Webhook]:
        return await Webhook.filter(channel=channel).select_related("channel", "channel__guild", "user").all()

    async def getWebhook(self, webhook_id: int) -> Optional[Webhook]:
        return await Webhook.get_or_none(id=webhook_id).select_related("channel", "channel__guild", "user")

    async def hideDmChannel(self, user: User, channel: Channel) -> None:
        await HiddenDmChannel.get_or_create(user=user, channel=channel)

    async def unhideDmChannel(self, user: User, channel: Channel) -> None:
        await HiddenDmChannel.filter(user=user, channel=channel).delete()

    async def isDmChannelHidden(self, user: User, channel: Channel) -> bool:
        return await HiddenDmChannel.filter(user=user, channel=channel).exists()

    async def getGuildStickers(self, guild: Guild) -> list[Sticker]:
        return await Sticker.filter(guild=guild).select_related("guild", "user").all()

    async def getSticker(self, sticker_id: int) -> Optional[Sticker]:
        return await Sticker.get_or_none(id=sticker_id).select_related("guild", "user")

    async def getUserOwnedGuilds(self, user: User) -> list[Guild]:
        return await Guild.filter(owner=user).all()

    async def getUserOwnedGroups(self, user: User) -> list[Channel]:
        return await Channel.filter(owner=user, type=ChannelType.GROUP_DM).all()

    async def deleteUser(self, user: User) -> None:
        await user.update(deleted=True, email=f"deleted_{user.id}@yepcord.ml", password="")
        data = await user.data
        await data.update(discriminator=0, username=f"Deleted User {hex(user.id)[2:]}", avatar=None, public_flags=0,
                          avatar_decoration=None)
        await Session.filter(user=user).delete()
        await Relationship.filter(Q(from_user=user) | Q(to_user=user)).delete()
        await MfaCode.filter(user=user).delete()
        await GuildMember.filter(user=user).delete()
        await UserSettings.filter(user=user).delete()
        await FrecencySettings.filter(user=user).delete()
        await Invite.filter(inviter=user).delete()
        await ReadState.filter(user=user).delete()

    async def getGuildEventUserCount(self, event: GuildEvent) -> int:
        return await event.subscribers.filter().count()

    async def getGuildEvent(self, event_id: int) -> Optional[GuildEvent]:
        return await GuildEvent.get_or_none(id=event_id).select_related("channel", "guild", "creator")

    async def getGuildEvents(self, guild: Guild) -> list[GuildEvent]:
        return await GuildEvent.filter(guild=guild).select_related("channel", "guild", "creator").all()

    async def getSubscribedGuildEventIds(self, user: User, guild_id: int) -> list[int]:
        events_ids = []
        for member in await GuildMember.filter(user=user, guild__id=guild_id).all():
            events_ids.extend(await member.guildevents.filter().values_list("id", flat=True))
        return events_ids

    async def getThreadMetadata(self, thread: Channel) -> Optional[ThreadMetadata]:
        return await ThreadMetadata.get_or_none(channel=thread)

    async def getThreadMembersCount(self, thread: Channel) -> int:
        return await ThreadMember.filter(channel=thread).count()

    async def getThreadMembers(self, thread: Channel, limit: int = 100) -> list[ThreadMember]:
        return await ThreadMember.filter(channel=thread).select_related("user").limit(limit).all()

    async def getGuildMemberThreads(self, guild: Guild, user_id: int) -> list[Channel]:
        return await ThreadMember.filter(guild=guild, user__id=user_id).select_related("channel").all()

    async def getThreadMember(self, thread: Channel, user_id: int) -> Optional[ThreadMember]:
        return await ThreadMember.get_or_none(channel=thread, user__id=user_id)

    def getLanguageCode(self, ip: str, default: str="en-US") -> str:
        if self.ipdb is None and not os.path.exists("other/ip_database.mmdb"):
            return default
        if self.ipdb is None:
            self.ipdb = maxminddb.open_database("other/ip_database.mmdb")

        try:
            country_code = (self.ipdb.get(ip) or {"country": {"iso_code": None}})["country"]["iso_code"] or default
        except (ValueError, KeyError):
            return default
        country_to_language = {
            "UA": "uk", "US": "en-US", "BG": "bg", "CZ": "cs", "DK": "da", "DE": "de", "GR": "el", "GB": "en-GB",
            "ES": "es-ES", "FI": "fi", "FR": "fr", "IN": "hi", "HR": "hr", "HU": "hu", "IT": "it", "JP": "ja",
            "KR": "ko", "LT": "lt", "NL": "nl", "NO": "no", "PL": "pl", "BR": "pt-BR", "RO": "ro", "RU": "RU",
            "SE": "sv-SE", "TH": "th", "TR": "tr", "VN": "vi", "CN": "zh-CN", "TW": "zh-TW",
        }

        return country_to_language.get(country_code, default)

    async def getApplications(self, user: User) -> list[Application]:
        return await Application.objects.select_related(["bots", "bots__user"]).filter(owner=user, deleted=False).all()


ctx._getCore = lambda: Core.getInstance()
ctx._getCDNStorage = lambda: getStorage()<|MERGE_RESOLUTION|>--- conflicted
+++ resolved
@@ -42,11 +42,7 @@
 from .models import User, UserData, UserSettings, Session, Relationship, Channel, Message, ReadState, UserNote, \
     Attachment, FrecencySettings, Emoji, Invite, Guild, GuildMember, GuildTemplate, Reaction, Sticker, \
     PermissionOverwrite, GuildBan, AuditLogEntry, Webhook, HiddenDmChannel, MfaCode, Role, GuildEvent, \
-<<<<<<< HEAD
-    ThreadMetadata, ThreadMember, is_sqlite, Application
-=======
-    ThreadMetadata, ThreadMember
->>>>>>> d2da2d5f
+    ThreadMetadata, ThreadMember, Application
 from .snowflake import Snowflake
 from .storage import getStorage
 from .utils import b64encode, b64decode, int_size, NoneType
@@ -299,7 +295,6 @@
         return await self.setLastMessageIdForChannel(channel)
 
     async def getLastMessageId(self, channel: Channel) -> Optional[int]:
-
         if (last_message_id := await Message.filter(channel=channel).annotate(max_id=Max("id")).first()) is not None:
             return last_message_id.max_id
 
@@ -319,16 +314,9 @@
         id_filter = {}
         if after: id_filter["id__gt"] = after
         if before: id_filter["id__lt"] = before
-<<<<<<< HEAD
-        messages = await (Message.objects
-                          .select_related(["thread", "interaction", "interaction__user", "interaction__command"])
-                          .filter(channel=channel, ephemeral=False, **id_filter).order_by("-id")
-                          .limit(limit, limit_raw_sql=True).all())
-=======
-        messages = await (Message.filter(channel=channel, **id_filter)
-                          .select_related("thread", "channel", "author", "guild")
+        messages = await (Message.filter(channel=channel, ephemeral=False, **id_filter)
+                          .select_related("thread", "channel", "author", "guild", "interaction", "interaction__user", "interaction__command")
                           .order_by("-id").limit(limit).all())
->>>>>>> d2da2d5f
         return messages
 
     async def getMessage(self, channel: Channel, message_id: int) -> Optional[Message]:
@@ -637,11 +625,7 @@
         return guild
 
     async def getRole(self, role_id: int) -> Role:
-<<<<<<< HEAD
-        return await Role.objects.select_related("guild").get_or_none(id=role_id)
-=======
         return await Role.get_or_none(id=role_id).select_related("guild")
->>>>>>> d2da2d5f
 
     async def getRoles(self, guild: Guild, exclude_default=False) -> list[Role]:
         query = Role.filter(guild=guild).select_related("guild")
@@ -776,13 +760,8 @@
         await GuildBan.filter(guild=guild, user=user).delete()
 
     async def getRoleMemberIds(self, role: Role) -> list[int]:
-<<<<<<< HEAD
-        role = await Role.objects.select_related(["guildmembers", "guildmembers__user"]).limit(100).get(id=role.id)
-        return [member.user.id for member in role.guildmembers]
-=======
         role = await Role.get(id=role.id)
-        return [member.user.id for member in await role.guildmembers.all().select_related("user")]
->>>>>>> d2da2d5f
+        return [member.user.id for member in await role.guildmembers.all().select_related("user").limit(100)]
 
     async def getGuildMembersGw(self, guild: Guild, query: str, limit: int, user_ids: list[int]) -> list[GuildMember]:
         # noinspection PyUnresolvedReferences
@@ -948,7 +927,8 @@
         return country_to_language.get(country_code, default)
 
     async def getApplications(self, user: User) -> list[Application]:
-        return await Application.objects.select_related(["bots", "bots__user"]).filter(owner=user, deleted=False).all()
+        return await (Application.filter(owner=user, deleted=False).select_related("bots", "bots__user", "owner")
+                      .all())
 
 
 ctx._getCore = lambda: Core.getInstance()
