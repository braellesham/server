--- conflicted
+++ resolved
@@ -16,14 +16,9 @@
 from .classes.guild import Emoji, Invite, Guild, Role, GuildId, _Guild, GuildBan, AuditLogEntry, GuildTemplate, Webhook, \
     Sticker, ScheduledEvent
 from .classes.message import Message, Attachment, Reaction, SearchFilter, ReadState
-<<<<<<< HEAD
-from .classes.other import EmailMsg, Singleton, JWT
+from .classes.other import EmailMsg, Singleton, JWT, MFA
 from .classes.user import Session, UserSettings, UserNote, User, UserId, _User, UserData, Relationship, GuildMember, \
     ThreadMember
-=======
-from .classes.other import EmailMsg, Singleton, JWT, MFA
-from .classes.user import Session, UserSettings, UserNote, User, UserId, _User, UserData, Relationship, GuildMember
->>>>>>> d7753f84
 from .config import Config
 from .databases import MySQL
 from .enums import RelationshipType, ChannelType, GUILD_CHANNELS
@@ -1144,13 +1139,6 @@
         async with self.db() as db:
             await db.deleteScheduledEvent(event)
 
-<<<<<<< HEAD
-    async def sendScheduledEventDeleteEvent(self, event: ScheduledEvent) -> None:
-        await self.mcl.broadcast("guild_events",
-                                 {"e": "event_delete",
-                                  "data": {"users": await self.getGuildMembersIds(GuildId(event.guild_id)),
-                                           "event_obj": await event.json}})
-
     async def putThreadMember(self, member: ThreadMember) -> None:
         async with self.db() as db:
             await db.putThreadMember(member)
@@ -1175,19 +1163,6 @@
         async with self.db() as db:
             return await db.getGuildMemberThreads(guild, user_id)
 
-    async def sendThreadCreateEvent(self, thread: Channel, additional_data: dict=None) -> None:
-        if additional_data is None: additional_data = {}
-        await self.mcl.broadcast("guild_events",
-                                 {"e": "thread_create",
-                                  "data": {"users": [member.user_id for member in await self.getThreadMembers(thread)],
-                                           "thread_obj": await thread.json | additional_data}})
-
-    async def sendThreadMemberUpdateEvent(self, thread: Channel, member: ThreadMember) -> None:
-        await self.mcl.broadcast("guild_events",
-                                 {"e": "thread_member_update",
-                                  "data": {"users": [member.user_id for member in await self.getThreadMembers(thread)],
-                                           "member_obj": await member.json}})
-
     async def getThread(self, thread_id: int) -> Optional[Channel]:
         async with self.db() as db:
             return await db.getThread(thread_id)
@@ -1196,8 +1171,6 @@
         async with self.db() as db:
             return await db.getThreadMember(thread, user_id)
 
-=======
->>>>>>> d7753f84
 import src.yepcord.ctx as c
 c._getCore = lambda: Core.getInstance()
 c._getCDNStorage = lambda: CDN.getInstance().storage
