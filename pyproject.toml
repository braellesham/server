[tool.poetry]
name = "yepcord-server"
version = "1.0.0b4"
description = "YEPCord - Free open source selfhostable fully discord-compatible chat"
authors = ["RuslanUC <dev_ruslan_uc@protonmail.com>"]
license = "AGPL-3.0"
readme = "README.md"
packages = [{include = "yepcord"}]
repository = "https://github.com/yepcord/server"
homepage = "https://github.com/yepcord/server"
keywords = ["yepcord", "chat", "discord", "chat-server", "chat-backend", "discord-backend"]
classifiers = [
    "Development Status :: 4 - Beta",
    "Framework :: AsyncIO",
    "Framework :: Flask",
    "Framework :: Pydantic",
    "Framework :: Pydantic :: 2",
    "Framework :: Pytest",
    "Intended Audience :: End Users/Desktop",
    "Intended Audience :: Developers",
    "License :: OSI Approved :: GNU Affero General Public License v3",
    "Operating System :: OS Independent",
    "Programming Language :: Python :: 3",
    "Programming Language :: Python :: 3 :: Only",
    "Programming Language :: Python :: 3.9",
    "Programming Language :: Python :: 3.10",
    "Programming Language :: Python :: 3.11",
    "Programming Language :: Python :: 3.12",
    "Programming Language :: Python :: Implementation :: CPython",
    "Topic :: Communications :: Chat",
    "Topic :: Internet",
    "Typing :: Typed",
]

[tool.poetry.scripts]
yepcord = "yepcord.cli:main"

[tool.poetry.dependencies]
python = "^3.9"
quart = "0.19.6"
aiofiles = "^24.1.0"
websockets = "^13.1"
uvicorn = "^0.32.0"
python-magic = "^0.4.27"
pillow = "^11.0.0"
protobuf = "4.25.3"
python-dateutil = "^2.9.0.post0"
cryptography = "^43.0.3"
emoji = "^2.12.1"
bcrypt = "^4.2.0"
quart-schema = "0.20.0"
pydantic = "^2.8.2"
werkzeug = "3.0.4"
aioftp = { version = "^0.23.1", optional = true }
orjson = "^3.10.9"
mailers = {version = "^3.0.5", extras = ["smtp"]}
redis = "^5.0.8"
click = "^8.1.7"
maxminddb = "^2.6.2"
wget = "3.2"
<<<<<<< HEAD
tortoise-orm = {extras = ["aiosqlite", "asyncmy", "accel"], version = "0.20.0"}
uvloop = "0.19.0"
async-timeout = "^4.0.3"
aerich = "^0.7.2"
yc-protobuf3-to-dict = "^0.3.0"
s3lite = "^0.1.4"
fast-depends = ">=2.4.2"
faststream = {extras = ["kafka", "nats", "rabbit", "redis"], version = "^0.5.4"}
zstandard = "^0.23.0"
=======
tortoise-orm = {extras = ["aiosqlite", "asyncmy", "accel"], version = "^0.21.7"}
uvloop = "^0.21.0"
async-timeout = "^4.0.3"
aerich = "^0.7.2"
yc-protobuf3-to-dict = "^0.3.0"
s3lite = { version = "^0.1.8", optional = true }
fast-depends = "^2.4.12"
faststream = {extras = ["kafka", "nats", "rabbit", "redis"], version = "^0.5.28"}
>>>>>>> 7dfe87e5

[tool.poetry.group.dev.dependencies]
pytest = "^8.2.0"
pytest-cov = "^4.1.0"
pytest-asyncio = "^0.23.6"
pyftpdlib = "1.5.8"
fake-s3 = "1.0.2"
types-protobuf = "^4.24.0.4"
pytest-httpx = "^0.30.0"
<<<<<<< HEAD
tuna = "^0.5.11"
=======
poethepoet = "^0.29.0"

[tool.poetry.extras]
s3 = ["s3lite"]
ftp = ["aioftp"]

[tool.poetry.group.profiling.dependencies]
viztracer = "^0.16.3"
pyinstrument = "^5.0.0"
>>>>>>> 7dfe87e5

[build-system]
requires = ["poetry-core"]
build-backend = "poetry.core.masonry.api"

[tool.coverage.run]
omit = ["yepcord/yepcord/proto.py"]
data_file = "coverage.coverage"

[tool.poe.tasks]
migrate = "yepcord.cli migrate"
run = "yepcord.cli:main"
test = "pytest -x --cov-report=xml --cov-append --disable-warnings --cov=yepcord/yepcord"
i = "poetry install"
ie = "poetry install --all-extras"
u = "poetry update"
a = "poetry add"
ad = "poetry add --group dev"<|MERGE_RESOLUTION|>--- conflicted
+++ resolved
@@ -58,17 +58,6 @@
 click = "^8.1.7"
 maxminddb = "^2.6.2"
 wget = "3.2"
-<<<<<<< HEAD
-tortoise-orm = {extras = ["aiosqlite", "asyncmy", "accel"], version = "0.20.0"}
-uvloop = "0.19.0"
-async-timeout = "^4.0.3"
-aerich = "^0.7.2"
-yc-protobuf3-to-dict = "^0.3.0"
-s3lite = "^0.1.4"
-fast-depends = ">=2.4.2"
-faststream = {extras = ["kafka", "nats", "rabbit", "redis"], version = "^0.5.4"}
-zstandard = "^0.23.0"
-=======
 tortoise-orm = {extras = ["aiosqlite", "asyncmy", "accel"], version = "^0.21.7"}
 uvloop = "^0.21.0"
 async-timeout = "^4.0.3"
@@ -77,7 +66,7 @@
 s3lite = { version = "^0.1.8", optional = true }
 fast-depends = "^2.4.12"
 faststream = {extras = ["kafka", "nats", "rabbit", "redis"], version = "^0.5.28"}
->>>>>>> 7dfe87e5
+zstandard = "^0.23.0"
 
 [tool.poetry.group.dev.dependencies]
 pytest = "^8.2.0"
@@ -87,9 +76,6 @@
 fake-s3 = "1.0.2"
 types-protobuf = "^4.24.0.4"
 pytest-httpx = "^0.30.0"
-<<<<<<< HEAD
-tuna = "^0.5.11"
-=======
 poethepoet = "^0.29.0"
 
 [tool.poetry.extras]
@@ -99,7 +85,7 @@
 [tool.poetry.group.profiling.dependencies]
 viztracer = "^0.16.3"
 pyinstrument = "^5.0.0"
->>>>>>> 7dfe87e5
+tuna = "^0.5.11"
 
 [build-system]
 requires = ["poetry-core"]
