--- conflicted
+++ resolved
@@ -15,25 +15,14 @@
     You should have received a copy of the GNU Affero General Public License
     along with this program.  If not, see <https://www.gnu.org/licenses/>.
 """
-import traceback
 from asyncio import CancelledError, shield, create_task
-from json import loads as jloads
 
 from quart import Quart, websocket, Websocket
 from tortoise.contrib.quart import register_tortoise
 
 from .compression import WsCompressor
+from ..yepcord.config import Config
 from .gateway import Gateway
-from ..yepcord.config import Config
-<<<<<<< HEAD
-from ..yepcord.core import Core
-from ..yepcord.utils import b64decode
-=======
-from .utils import ZlibCompressor
-from json import loads as jloads
-from asyncio import CancelledError
-from .gateway import Gateway
->>>>>>> 7dfe87e5
 
 
 class YEPcord(Quart):
